'''
This python file includes functions that can be used to read in the 
original IIJA data as well as other IIJA data. There are also functions
that analyze string columns to get word counts and word analyses. 

If using the get_list_of_words function, remove the comment out hashtag from the import nltk and re in this script 
AND run a `! pip install nltk` in the first cell of your notebook
'''

<<<<<<< HEAD

import numpy as np
=======
>>>>>>> b69603b2
import pandas as pd
from siuba import *

from calitp_data_analysis.sql import to_snakecase

import _script_utils


GCS_FILE_PATH  = 'gs://calitp-analytics-data/data-analyses/dla/dla-iija'


# import nltk
# from nltk.corpus import stopwords
# from nltk.tokenize import word_tokenize, sent_tokenize
# import re


def read_data_all():
    proj = to_snakecase(pd.read_excel(f"{GCS_FILE_PATH}/CopyofFMIS_Projects_Universe_IIJA_Reporting_4.xls", 
                           # sheet_name='FMIS 5 Projects  ', header=[3]
                           sheet_name='IIJA',
                           # sheet_name='FMIS 5 Projects  ',
                           ))
    proj.drop(columns =['unnamed:_0', 'unnamed:_13', 'unnamed:_14'], axis=1, inplace=True)
    proj = proj.dropna(how='all') 
    proj['summary_recipient_defined_text_field_1_value'] = proj['summary_recipient_defined_text_field_1_value'].fillna(value='None')
    
    # new_codes = to_snakecase(pd.read_excel(f"{GCS_FILE_PATH}/FY21-22ProgramCodesAsOf5-25-2022.v2.xlsx"))
    # code_map = dict(new_codes[['iija_program_code', 'new_description']].values)
    # proj['program_code_description'] = proj.program_code.map(code_map)
    
    return proj


def update_program_code_list():
    
    ## read in the program codes
    updated_codes = to_snakecase(pd.read_excel(f"{GCS_FILE_PATH}/program_codes/FY21-22ProgramCodesAsOf5-25-2022.v2_expanded090823.xlsx"))
    updated_codes = updated_codes>>select(_.iija_program_code, _.new_description)
    original_codes = to_snakecase(pd.read_excel(f"{GCS_FILE_PATH}/program_codes/Copy of lst_IIJA_Code_20230908.xlsx"))
    original_codes = original_codes>>select(_.iija_program_code, _.description, _.program_name)
    
    program_codes = pd.merge(updated_codes, original_codes, on='iija_program_code', how = 'outer', indicator=True)
    program_codes['new_description'] = program_codes['new_description'].str.strip()

    program_codes.new_description.fillna(program_codes['description'], inplace=True)
    
    program_codes = program_codes.drop(columns={'description' , '_merge'})
    
    return program_codes 


## Function to add the updated program codes to the data
def add_new_codes(df):
    #new_codes = to_snakecase(pd.read_excel(f"{GCS_FILE_PATH}/FY21-22ProgramCodesAsOf5-25-2022.v2.xlsx"))
    #code_map = dict(new_codes[['iija_program_code', 'new_description']].values)

    ## adding updated program codes 05/11/23
    new_codes = update_program_code_list()
    code_map = dict(new_codes[['iija_program_code', 'program_name']].values)

    df['program_code_description'] = df.program_code.map(code_map)
    df['summary_recipient_defined_text_field_1_value'] = df['summary_recipient_defined_text_field_1_value'].astype(str)
    
    df.loc[df.program_code =='ER01', 'program_code_description'] = 'Emergency Relieve Funding'
    df.loc[df.program_code =='ER03', 'program_code_description'] = 'Emergency Relieve Funding'
    
    return df


# Function that changes "Congressional District 2" to "2"
def change_col_to_integer(df, col):
    
    df[col] = df[col].str.split(' ').str[-1]
    
    return df
 

#for use in the following function identify_agency
def add_name_from_locode(df, df_locode_extract_col):
    #read in locode sheet
    locodes = to_snakecase(pd.read_excel(f"gs://calitp-analytics-data/data-analyses/dla/e-76Obligated/locodes_updated7122021.xlsx"))
    
    #extract locode, make sure it i has the same spots
    df['locode'] = df[df_locode_extract_col].apply(lambda x: x[1:5])
    #make sure locode column is numeric
    df['locode'] = pd.to_numeric(df['locode'], errors='coerce')
    
    #merge
    df_all = (pd.merge(df, locodes, left_on='locode', right_on='agency_locode', how='left'))
    
    df_all = df_all.rename(columns={'agency_name':'implementing_agency',
                                   'locode':'implementing_agency_locode'})
    
    #if we use other locode list then drop these columns
    df_all.drop(columns =['active_e76s______7_12_2021_', 'mpo_locode_fads', 'agency_locode'], axis=1, inplace=True)
        
    return df_all


# def tokenize(texts):
#     return [nltk.tokenize.word_tokenize(t) for t in texts]


# def get_list_of_words(df, col):
#     nltk.download('stopwords')
#     nltk.download('punkt')
    
#     #get just the one col
#     column = df[[col]]
#     #remove single-dimensional entries from the shape of an array
#     col_text = column.squeeze()
#     # get list of words
#     text_list = col_text.tolist()
#     #join list of words 
#     text_list = ' '.join(text_list).lower()
    
#     # remove punctuation 
#     text_list = re.sub(r'[^\w\s]','',text_list)
#     swords = [re.sub(r"[^A-z\s]", "", sword) for sword in stopwords.words('english')]
#     # remove stopwords
#     clean_text_list = [word for word in word_tokenize(text_list.lower()) if word not in swords] 
#     # turn into a dataframe
#     clean_text_list = pd.DataFrame(np.array(clean_text_list))

#     return clean_text_list<|MERGE_RESOLUTION|>--- conflicted
+++ resolved
@@ -7,11 +7,7 @@
 AND run a `! pip install nltk` in the first cell of your notebook
 '''
 
-<<<<<<< HEAD
 
-import numpy as np
-=======
->>>>>>> b69603b2
 import pandas as pd
 from siuba import *
 
