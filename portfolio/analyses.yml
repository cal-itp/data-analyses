--- conflicted
+++ resolved
@@ -1,8 +1,7 @@
 sites:
 - directory: ./dla/
   name: dla
-<<<<<<< HEAD
-  notebook: ./dla/e76_obligated_funds/reports/report_dla_districts.ipynb
+  notebook: ./dla/e76_obligated_funds/reports/report_test2.ipynb
   parts:
   - caption: Introduction
   - chapters:
@@ -54,48 +53,6 @@
       params:
         district: 12
         district_name: District 12 - Irvine
-=======
-  notebook: ./dla/e76_obligated_funds/reports/report_test2.ipynb
-  parts:
-  - caption: Introduction
-  - chapters:
-    - caption: District 1
-      params:
-        district: 1
-    - caption: District 2
-      params:
-        district: 2
-    - caption: District 3
-      params:
-        district: 3
-    - caption: District 4
-      params:
-        district: 4
-    - caption: District 5
-      params:
-        district: 5
-    - caption: District 6
-      params:
-        district: 6
-    - caption: District 7
-      params:
-        district: 7
-    - caption: District 8
-      params:
-        district: 8
-    - caption: District 9
-      params:
-        district: 9
-    - caption: District 10
-      params:
-        district: 10
-    - caption: District 11
-      params:
-        district: 11
-    - caption: District 12
-      params:
-        district: 12
->>>>>>> 7f3ee1bb
   readme: ./dla/README.md
   title: DLA Grant Analysis
 - directory: ./rt_delay/
