---
name: Research Request
about: Complete this issue template upon receiving research requests from stakeholders, and continue to revisit to add content as work goes on.
<<<<<<< HEAD
title: Research Request - [Project Title]
=======
title: Research Request - [Title]
>>>>>>> d69769e9
labels: 'research request'
assignees: ''

---
<<<<<<< HEAD
Complete the below when receiving a research request, and continue to add to this issue as you receive additional details and produce deliverables. Be sure to also add the appropriate project-level label to this issue (eg gtfs-rt, DLA).
=======
Complete the below upon receiving a research request, and continue to add to this issue as you receive additional details and produce deliverables.
>>>>>>> d69769e9

## Research Question
**Single sentence** description:  
  
**Detailed** description:

## How will this research be used?
What will be achieved or informed? What is the intended impact?

## Stakeholders & End-Users
Who is asking the question, and who is the audience?

## Metrics
* any specific calculations
* you think will be needed

## Data sources
* **Cal-ITP data sources**:

* **External data sources**:

* **Remaining data source questions**:

## Deliverables:
Notebook, dashboard, narrative, presentation details.

## Timeline of deliverables:
Estimated completion date<|MERGE_RESOLUTION|>--- conflicted
+++ resolved
@@ -1,20 +1,11 @@
 ---
 name: Research Request
 about: Complete this issue template upon receiving research requests from stakeholders, and continue to revisit to add content as work goes on.
-<<<<<<< HEAD
 title: Research Request - [Project Title]
-=======
-title: Research Request - [Title]
->>>>>>> d69769e9
 labels: 'research request'
 assignees: ''
-
 ---
-<<<<<<< HEAD
 Complete the below when receiving a research request, and continue to add to this issue as you receive additional details and produce deliverables. Be sure to also add the appropriate project-level label to this issue (eg gtfs-rt, DLA).
-=======
-Complete the below upon receiving a research request, and continue to add to this issue as you receive additional details and produce deliverables.
->>>>>>> d69769e9
 
 ## Research Question
 **Single sentence** description:  
