from shared_utils import catalog_utils, rt_dates

apr2025_week = rt_dates.get_week("apr2025", exclude_wed=True)
oct2024_week = rt_dates.get_week("oct2024", exclude_wed=True)
apr2024_week = rt_dates.get_week("apr2024", exclude_wed=True)
oct2023_week = rt_dates.get_week("oct2023", exclude_wed=True)
apr2023_week = rt_dates.get_week("apr2023", exclude_wed=True)

all_dates = (
    #rt_dates.y2025_dates + rt_dates.y2024_dates + rt_dates.y2023_dates 
    oct2023_week + apr2023_week + 
    apr2024_week + oct2024_week + apr2025_week
)

<<<<<<< HEAD
# analysis_date_list = [rt_dates.DATES['jun2025']]
analysis_date_list = apr2025_week
=======
analysis_date_list = [rt_dates.DATES['jul2025']]
>>>>>>> bba8ac08

GTFS_DATA_DICT = catalog_utils.get_catalog("gtfs_analytics_data")

COMPILED_CACHED_VIEWS = GTFS_DATA_DICT.gcs_paths.COMPILED_CACHED_VIEWS
SEGMENT_GCS = GTFS_DATA_DICT.gcs_paths.SEGMENT_GCS
RT_SCHED_GCS = GTFS_DATA_DICT.gcs_paths.RT_SCHED_GCS
SCHED_GCS = GTFS_DATA_DICT.gcs_paths.SCHED_GCS
SHARED_GCS = GTFS_DATA_DICT.gcs_paths.SHARED_GCS

ntd_latest_year = 2022

PUBLISHED_OPERATORS_YAML = "published_operators.yml"<|MERGE_RESOLUTION|>--- conflicted
+++ resolved
@@ -12,12 +12,7 @@
     apr2024_week + oct2024_week + apr2025_week
 )
 
-<<<<<<< HEAD
-# analysis_date_list = [rt_dates.DATES['jun2025']]
-analysis_date_list = apr2025_week
-=======
 analysis_date_list = [rt_dates.DATES['jul2025']]
->>>>>>> bba8ac08
 
 GTFS_DATA_DICT = catalog_utils.get_catalog("gtfs_analytics_data")
 
