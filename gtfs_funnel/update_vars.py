from shared_utils import catalog_utils, rt_dates

all_dates = (rt_dates.y2024_dates + rt_dates.y2023_dates + 
             rt_dates.oct2023_week + rt_dates.apr2023_week + 
             rt_dates.apr2024_week
            )

<<<<<<< HEAD
analysis_date_list = all_dates
=======
apr_week = rt_dates.get_week("apr2024", exclude_wed=True)
may_date = [rt_dates.DATES["may2024"]] 
analysis_date_list = may_date
>>>>>>> c752ec2f

GTFS_DATA_DICT = catalog_utils.get_catalog("gtfs_analytics_data")

COMPILED_CACHED_VIEWS = GTFS_DATA_DICT.gcs_paths.COMPILED_CACHED_VIEWS
SEGMENT_GCS = GTFS_DATA_DICT.gcs_paths.SEGMENT_GCS
RT_SCHED_GCS = GTFS_DATA_DICT.gcs_paths.RT_SCHED_GCS
SCHED_GCS = GTFS_DATA_DICT.gcs_paths.SCHED_GCS
SHARED_GCS = GTFS_DATA_DICT.gcs_paths.SHARED_GCS<|MERGE_RESOLUTION|>--- conflicted
+++ resolved
@@ -4,14 +4,8 @@
              rt_dates.oct2023_week + rt_dates.apr2023_week + 
              rt_dates.apr2024_week
             )
-
-<<<<<<< HEAD
-analysis_date_list = all_dates
-=======
-apr_week = rt_dates.get_week("apr2024", exclude_wed=True)
 may_date = [rt_dates.DATES["may2024"]] 
 analysis_date_list = may_date
->>>>>>> c752ec2f
 
 GTFS_DATA_DICT = catalog_utils.get_catalog("gtfs_analytics_data")
 
