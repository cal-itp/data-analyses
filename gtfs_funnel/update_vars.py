--- conflicted
+++ resolved
@@ -2,15 +2,8 @@
 from pathlib import Path
 from shared_utils import rt_dates
 
-<<<<<<< HEAD
-months = ["dec", "nov", "oct", "sep", "aug",
-         "jul", "jun", "may", "apr", "mar"]         
-=======
 all_dates = (rt_dates.y2024_dates + rt_dates.y2023_dates + 
              rt_dates.oct_week + rt_dates.apr_week)
->>>>>>> 969e6359
-
-days = ["a", "b", "c", "d", "e", "f"]
 
 analysis_date_list = [
     rt_dates.DATES["jan2024"]
