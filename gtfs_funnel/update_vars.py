from shared_utils import catalog_utils, rt_dates

oct2024_week = rt_dates.get_week("oct2024", exclude_wed=True)
apr2024_week = rt_dates.get_week("apr2024", exclude_wed=True)
oct2023_week = rt_dates.get_week("oct2023", exclude_wed=True)
apr2023_week = rt_dates.get_week("apr2023", exclude_wed=True)

all_dates = (
    rt_dates.y2025_dates + rt_dates.y2024_dates + rt_dates.y2023_dates + 
    oct2023_week + apr2023_week + 
    apr2024_week + rt_dates.y2025_dates
)

<<<<<<< HEAD
analysis_date_list = [rt_dates.DATES['mar2025']]
# analysis_date_list = [
#     rt_dates.DATES[d] for d in ["feb2025", "jan2025", "dec2024", "nov2024", "oct2024", "sep2024"]
# ]
=======

#analysis_date_list = [
#    rt_dates.DATES[d] for d in ["feb2025", "jan2025", "dec2024", "nov2024", "oct2024", "sep2024"]
#]
>>>>>>> 22dbe3e2

analysis_date_list = all_dates
GTFS_DATA_DICT = catalog_utils.get_catalog("gtfs_analytics_data")

COMPILED_CACHED_VIEWS = GTFS_DATA_DICT.gcs_paths.COMPILED_CACHED_VIEWS
SEGMENT_GCS = GTFS_DATA_DICT.gcs_paths.SEGMENT_GCS
RT_SCHED_GCS = GTFS_DATA_DICT.gcs_paths.RT_SCHED_GCS
SCHED_GCS = GTFS_DATA_DICT.gcs_paths.SCHED_GCS
SHARED_GCS = GTFS_DATA_DICT.gcs_paths.SHARED_GCS

ntd_latest_year = 2022

PUBLISHED_OPERATORS_YAML = "published_operators.yml"<|MERGE_RESOLUTION|>--- conflicted
+++ resolved
@@ -11,19 +11,13 @@
     apr2024_week + rt_dates.y2025_dates
 )
 
-<<<<<<< HEAD
 analysis_date_list = [rt_dates.DATES['mar2025']]
 # analysis_date_list = [
 #     rt_dates.DATES[d] for d in ["feb2025", "jan2025", "dec2024", "nov2024", "oct2024", "sep2024"]
 # ]
-=======
 
-#analysis_date_list = [
-#    rt_dates.DATES[d] for d in ["feb2025", "jan2025", "dec2024", "nov2024", "oct2024", "sep2024"]
-#]
->>>>>>> 22dbe3e2
+# analysis_date_list = all_dates
 
-analysis_date_list = all_dates
 GTFS_DATA_DICT = catalog_utils.get_catalog("gtfs_analytics_data")
 
 COMPILED_CACHED_VIEWS = GTFS_DATA_DICT.gcs_paths.COMPILED_CACHED_VIEWS
