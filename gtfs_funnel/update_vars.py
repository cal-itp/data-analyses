--- conflicted
+++ resolved
@@ -7,18 +7,10 @@
 oct2023_week = rt_dates.get_week("oct2023", exclude_wed=True)
 apr2023_week = rt_dates.get_week("apr2023", exclude_wed=True)
 
-<<<<<<< HEAD
 all_dates = oct2023_week + apr2023_week + apr2024_week + oct2024_week + apr2025_week
 
 analysis_date_list = [rt_dates.DATES["nov2025"]]
 
-=======
-all_dates = (
-    oct2023_week + apr2023_week + 
-    apr2024_week + oct2024_week + apr2025_week
-)
-analysis_date_list = oct2025_week
->>>>>>> 9541c240
 
 GTFS_DATA_DICT = catalog_utils.get_catalog("gtfs_analytics_data")
 
