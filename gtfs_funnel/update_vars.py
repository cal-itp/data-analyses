from shared_utils import catalog_utils, rt_dates

oct2024_week = rt_dates.get_week("oct2024", exclude_wed=True)
apr2024_week = rt_dates.get_week("apr2024", exclude_wed=True)
oct2023_week = rt_dates.get_week("oct2023", exclude_wed=True)
apr2023_week = rt_dates.get_week("apr2023", exclude_wed=True)

all_dates = (
    #rt_dates.y2025_dates + rt_dates.y2024_dates + rt_dates.y2023_dates 
    oct2023_week + apr2023_week + 
    apr2024_week + oct2024_week
)

analysis_date_list = [rt_dates.DATES['mar2025']]

<<<<<<< HEAD
# analysis_date_list = [
#     rt_dates.DATES[d] for d in ["feb2025", "jan2025", "dec2024", "nov2024", "oct2024", "sep2024"]
# ]

analysis_date_list = [rt_dates.DATES["feb2025"]]
=======
>>>>>>> 299bd4c5

GTFS_DATA_DICT = catalog_utils.get_catalog("gtfs_analytics_data")

COMPILED_CACHED_VIEWS = GTFS_DATA_DICT.gcs_paths.COMPILED_CACHED_VIEWS
SEGMENT_GCS = GTFS_DATA_DICT.gcs_paths.SEGMENT_GCS
RT_SCHED_GCS = GTFS_DATA_DICT.gcs_paths.RT_SCHED_GCS
SCHED_GCS = GTFS_DATA_DICT.gcs_paths.SCHED_GCS
SHARED_GCS = GTFS_DATA_DICT.gcs_paths.SHARED_GCS

ntd_latest_year = 2022

PUBLISHED_OPERATORS_YAML = "published_operators.yml"<|MERGE_RESOLUTION|>--- conflicted
+++ resolved
@@ -13,15 +13,6 @@
 
 analysis_date_list = [rt_dates.DATES['mar2025']]
 
-<<<<<<< HEAD
-# analysis_date_list = [
-#     rt_dates.DATES[d] for d in ["feb2025", "jan2025", "dec2024", "nov2024", "oct2024", "sep2024"]
-# ]
-
-analysis_date_list = [rt_dates.DATES["feb2025"]]
-=======
->>>>>>> 299bd4c5
-
 GTFS_DATA_DICT = catalog_utils.get_catalog("gtfs_analytics_data")
 
 COMPILED_CACHED_VIEWS = GTFS_DATA_DICT.gcs_paths.COMPILED_CACHED_VIEWS
