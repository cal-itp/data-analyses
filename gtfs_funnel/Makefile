download_gtfs_data:
# make sure to update gtfs_funnel/update_vars.py for dates to download
	python download_trips.py
	python download_stops.py
	python download_shapes.py
	python download_stop_times.py
	python download_vehicle_positions.py
	python concatenate_vehicle_positions.py      

preprocess_schedule_vp_dependency:
	python stop_times_with_direction.py
	python crosswalk_gtfs_dataset_key_to_organization.py    
    
preprocess_vp:
	python vp_keep_usable.py
	python vp_direction.py
	python cleanup.py
	python vp_condenser.py

preprocess_schedule_only:
	make route_typologies_data
	python operator_scheduled_stats.py 
     
route_typologies_data:
	python route_typologies.py
	python schedule_stats_by_route_direction.py

# Start compiling scripts needed when we start concatenating several days
# Clean route names for displaying across time
timeseries_preprocessing: 
	python clean_route_naming.py


# monthly scheduled service, download after the end of each month
monthly_scheduled_data:
	python download_monthly_service.py
	python concatenate_monthly_scheduled_service.py

<<<<<<< HEAD
funnel_gtfs_data: 
	make download_gtfs_data && make preprocess && make timeseries_preprocessing
	make monthly_scheduled_data
    # update segment_speed_utils.project_vars.py
	cd rt_segment_speeds/scripts/ && make all_speeds_pipeline -f Makefile && cd ../../
    # update update_vars.py
=======
    
funnel_gtfs_single_day: 
	make download_gtfs_data 
	make preprocess_schedule_vp_dependency 
	make preprocess_vp
	make preprocess_schedule_only 
	make timeseries_preprocessing


all:
	make funnel_gtfs_single_day
    # update open_data/update_vars.py        
	cd ../open_data/ && make create_gtfs_schedule_geospatial_open_data -f Makefile
    # update high_quality_transit_areas/update_vars.py    
	cd ../high_quality_transit_areas/ && make hqta_data -f Makefile    
    # update rt_segment_speeds/segment_speed_utils/project_vars.py
	cd rt_segment_speeds/scripts/ && make all_speeds_pipeline -f Makefile && cd ../../
    # update rt_scheduled_v_ran/scripts/update_vars.py
>>>>>>> f2b519ae
	cd rt_scheduled_v_ran/scripts/ && make full_pipeline -f Makefile<|MERGE_RESOLUTION|>--- conflicted
+++ resolved
@@ -35,15 +35,6 @@
 monthly_scheduled_data:
 	python download_monthly_service.py
 	python concatenate_monthly_scheduled_service.py
-
-<<<<<<< HEAD
-funnel_gtfs_data: 
-	make download_gtfs_data && make preprocess && make timeseries_preprocessing
-	make monthly_scheduled_data
-    # update segment_speed_utils.project_vars.py
-	cd rt_segment_speeds/scripts/ && make all_speeds_pipeline -f Makefile && cd ../../
-    # update update_vars.py
-=======
     
 funnel_gtfs_single_day: 
 	make download_gtfs_data 
@@ -62,5 +53,4 @@
     # update rt_segment_speeds/segment_speed_utils/project_vars.py
 	cd rt_segment_speeds/scripts/ && make all_speeds_pipeline -f Makefile && cd ../../
     # update rt_scheduled_v_ran/scripts/update_vars.py
->>>>>>> f2b519ae
 	cd rt_scheduled_v_ran/scripts/ && make full_pipeline -f Makefile