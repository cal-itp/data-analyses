--- conflicted
+++ resolved
@@ -565,7 +565,6 @@
 2024-10-17 19:57:01.448 | INFO     | __main__:download_one_day:29 - # operators to run: 189
 2024-10-17 19:57:01.449 | INFO     | __main__:download_one_day:33 - *********** Download st data ***********
 2024-10-17 19:59:04.659 | INFO     | __main__:download_one_day:56 - execution time: 0:02:04.728848
-<<<<<<< HEAD
 2024-10-21 12:20:55.484 | INFO     | __main__:download_one_day:45 - Analysis date: 2024-10-21
 2024-10-21 12:20:57.573 | INFO     | __main__:download_one_day:52 - # operators to run: 222
 2024-10-21 12:20:57.574 | INFO     | __main__:download_one_day:56 - *********** Download trips data ***********
@@ -599,7 +598,6 @@
 2024-10-22 08:54:04.119 | INFO     | __main__:download_one_day:33 - *********** Download st data ***********
 2024-10-22 08:56:00.901 | INFO     | __main__:download_one_day:56 - execution time: 0:01:59.527473
 2024-10-22 10:06:55.732 | INFO     | __main__:download_one_year:35 - execution time: 0:00:34.840669
-=======
 2024-10-22 09:10:51.149 | INFO     | __main__:download_one_day:45 - Analysis date: 2024-10-17
 2024-10-22 09:10:54.843 | INFO     | __main__:download_one_day:52 - # operators to run: 219
 2024-10-22 09:10:54.844 | INFO     | __main__:download_one_day:56 - *********** Download trips data ***********
@@ -663,5 +661,4 @@
 2024-10-22 09:28:20.437 | INFO     | __main__:download_one_day:21 - Analysis date: 2024-10-20
 2024-10-22 09:28:21.872 | INFO     | __main__:download_one_day:29 - # operators to run: 124
 2024-10-22 09:28:21.874 | INFO     | __main__:download_one_day:33 - *********** Download st data ***********
-2024-10-22 09:29:35.160 | INFO     | __main__:download_one_day:56 - execution time: 0:01:14.722086
->>>>>>> 9135b172
+2024-10-22 09:29:35.160 | INFO     | __main__:download_one_day:56 - execution time: 0:01:14.722086