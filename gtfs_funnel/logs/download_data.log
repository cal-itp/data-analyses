--- conflicted
+++ resolved
@@ -234,360 +234,6 @@
 2025-06-26 17:18:46.622 | INFO     | __main__:download_one_day:33 - # operators to run: 189
 2025-06-26 17:18:46.623 | INFO     | __main__:download_one_day:37 - *********** Download st data ***********
 2025-06-26 17:20:48.151 | INFO     | __main__:download_one_day:60 - execution time: 0:02:03.338174
-<<<<<<< HEAD
-2025-07-09 14:17:43.999 | INFO     | __main__:download_one_day:45 - Analysis date: 2025-04-14
-2025-07-09 14:17:45.122 | INFO     | __main__:download_one_day:52 - # operators to run: 226
-2025-07-09 14:17:45.123 | INFO     | __main__:download_one_day:56 - *********** Download trips data ***********
-2025-07-09 14:18:32.072 | INFO     | __main__:download_one_day:86 - execution time: 0:00:48.072349
-2025-07-09 14:18:32.235 | INFO     | __main__:download_one_day:45 - Analysis date: 2025-04-15
-2025-07-09 14:18:33.428 | INFO     | __main__:download_one_day:52 - # operators to run: 226
-2025-07-09 14:18:33.428 | INFO     | __main__:download_one_day:56 - *********** Download trips data ***********
-2025-07-09 14:19:21.117 | INFO     | __main__:download_one_day:86 - execution time: 0:00:48.881008
-2025-07-09 14:19:21.284 | INFO     | __main__:download_one_day:45 - Analysis date: 2025-04-17
-2025-07-09 14:19:22.549 | INFO     | __main__:download_one_day:52 - # operators to run: 225
-2025-07-09 14:19:22.549 | INFO     | __main__:download_one_day:56 - *********** Download trips data ***********
-2025-07-09 14:20:02.513 | INFO     | __main__:download_one_day:86 - execution time: 0:00:41.228388
-2025-07-09 14:20:02.742 | INFO     | __main__:download_one_day:45 - Analysis date: 2025-04-18
-2025-07-09 14:20:03.977 | INFO     | __main__:download_one_day:52 - # operators to run: 225
-2025-07-09 14:20:03.977 | INFO     | __main__:download_one_day:56 - *********** Download trips data ***********
-2025-07-09 14:20:43.518 | INFO     | __main__:download_one_day:86 - execution time: 0:00:40.775364
-2025-07-09 14:20:43.684 | INFO     | __main__:download_one_day:45 - Analysis date: 2025-04-19
-2025-07-09 14:20:44.744 | INFO     | __main__:download_one_day:52 - # operators to run: 225
-2025-07-09 14:20:44.745 | INFO     | __main__:download_one_day:56 - *********** Download trips data ***********
-2025-07-09 14:21:16.827 | INFO     | __main__:download_one_day:86 - execution time: 0:00:33.142686
-2025-07-09 14:21:16.951 | INFO     | __main__:download_one_day:45 - Analysis date: 2025-04-20
-2025-07-09 14:21:17.901 | INFO     | __main__:download_one_day:52 - # operators to run: 225
-2025-07-09 14:21:17.901 | INFO     | __main__:download_one_day:56 - *********** Download trips data ***********
-2025-07-09 14:21:48.209 | INFO     | __main__:download_one_day:86 - execution time: 0:00:31.257565
-2025-07-09 14:22:15.267 | INFO     | __main__:download_one_day:22 - Analysis date: 2025-04-14
-2025-07-09 14:22:16.301 | INFO     | __main__:download_one_day:29 - # operators to run: 226
-2025-07-09 14:22:16.301 | INFO     | __main__:download_one_day:33 - *********** Download stops data ***********
-2025-07-09 14:22:27.449 | INFO     | __main__:download_one_day:64 - execution time: 0:00:12.180839
-2025-07-09 14:22:27.495 | INFO     | __main__:download_one_day:22 - Analysis date: 2025-04-15
-2025-07-09 14:22:28.430 | INFO     | __main__:download_one_day:29 - # operators to run: 226
-2025-07-09 14:22:28.430 | INFO     | __main__:download_one_day:33 - *********** Download stops data ***********
-2025-07-09 14:22:39.145 | INFO     | __main__:download_one_day:64 - execution time: 0:00:11.650330
-2025-07-09 14:22:39.191 | INFO     | __main__:download_one_day:22 - Analysis date: 2025-04-17
-2025-07-09 14:22:40.060 | INFO     | __main__:download_one_day:29 - # operators to run: 225
-2025-07-09 14:22:40.061 | INFO     | __main__:download_one_day:33 - *********** Download stops data ***********
-2025-07-09 14:22:50.977 | INFO     | __main__:download_one_day:64 - execution time: 0:00:11.785611
-2025-07-09 14:22:51.023 | INFO     | __main__:download_one_day:22 - Analysis date: 2025-04-18
-2025-07-09 14:22:51.926 | INFO     | __main__:download_one_day:29 - # operators to run: 225
-2025-07-09 14:22:51.926 | INFO     | __main__:download_one_day:33 - *********** Download stops data ***********
-2025-07-09 14:23:02.025 | INFO     | __main__:download_one_day:64 - execution time: 0:00:11.001250
-2025-07-09 14:23:02.068 | INFO     | __main__:download_one_day:22 - Analysis date: 2025-04-19
-2025-07-09 14:23:02.992 | INFO     | __main__:download_one_day:29 - # operators to run: 225
-2025-07-09 14:23:02.992 | INFO     | __main__:download_one_day:33 - *********** Download stops data ***********
-2025-07-09 14:23:11.996 | INFO     | __main__:download_one_day:64 - execution time: 0:00:09.927652
-2025-07-09 14:23:12.033 | INFO     | __main__:download_one_day:22 - Analysis date: 2025-04-20
-2025-07-09 14:23:12.919 | INFO     | __main__:download_one_day:29 - # operators to run: 225
-2025-07-09 14:23:12.920 | INFO     | __main__:download_one_day:33 - *********** Download stops data ***********
-2025-07-09 14:23:20.878 | INFO     | __main__:download_one_day:64 - execution time: 0:00:08.845057
-2025-07-09 14:23:42.479 | INFO     | __main__:download_one_day:22 - Analysis date: 2025-04-14
-2025-07-09 14:23:43.311 | INFO     | __main__:download_one_day:29 - # operators to run: 226
-2025-07-09 14:23:43.312 | INFO     | __main__:download_one_day:33 - *********** Download routelines data ***********
-2025-07-09 14:26:14.743 | INFO     | __main__:download_one_day:63 - execution time: 0:02:32.262078
-2025-07-09 14:26:14.776 | INFO     | __main__:download_one_day:22 - Analysis date: 2025-04-15
-2025-07-09 14:26:15.819 | INFO     | __main__:download_one_day:29 - # operators to run: 226
-2025-07-09 14:26:15.819 | INFO     | __main__:download_one_day:33 - *********** Download routelines data ***********
-2025-07-09 14:28:34.614 | INFO     | __main__:download_one_day:63 - execution time: 0:02:19.836933
-2025-07-09 14:28:34.645 | INFO     | __main__:download_one_day:22 - Analysis date: 2025-04-17
-2025-07-09 14:28:35.548 | INFO     | __main__:download_one_day:29 - # operators to run: 225
-2025-07-09 14:28:35.548 | INFO     | __main__:download_one_day:33 - *********** Download routelines data ***********
-2025-07-09 14:50:25.796 | INFO     | __main__:download_one_year:35 - execution time: 0:00:46.780131
-2025-07-09 14:51:06.957 | INFO     | __main__:download_one_year:35 - execution time: 0:00:40.775663
-2025-07-09 14:51:27.283 | INFO     | __main__:download_one_year:35 - execution time: 0:00:19.699082
-2025-07-09 15:04:52.787 | INFO     | __main__:download_one_year:35 - execution time: 0:00:43.906569
-2025-07-09 15:05:30.018 | INFO     | __main__:download_one_year:35 - execution time: 0:00:36.835503
-2025-07-09 15:05:47.548 | INFO     | __main__:download_one_year:35 - execution time: 0:00:17.116053
-2025-07-09 15:25:23.568 | INFO     | __main__:download_one_day:45 - Analysis date: 2025-04-14
-2025-07-09 15:25:24.469 | INFO     | __main__:download_one_day:52 - # operators to run: 226
-2025-07-09 15:25:24.470 | INFO     | __main__:download_one_day:56 - *********** Download trips data ***********
-2025-07-09 15:26:08.374 | INFO     | __main__:download_one_day:86 - execution time: 0:00:44.805439
-2025-07-09 15:26:08.607 | INFO     | __main__:download_one_day:45 - Analysis date: 2025-04-15
-2025-07-09 15:26:09.418 | INFO     | __main__:download_one_day:52 - # operators to run: 226
-2025-07-09 15:26:09.418 | INFO     | __main__:download_one_day:56 - *********** Download trips data ***********
-2025-07-09 15:26:46.394 | INFO     | __main__:download_one_day:86 - execution time: 0:00:37.786319
-2025-07-09 15:26:46.555 | INFO     | __main__:download_one_day:45 - Analysis date: 2025-04-17
-2025-07-09 15:26:47.219 | INFO     | __main__:download_one_day:52 - # operators to run: 225
-2025-07-09 15:26:47.220 | INFO     | __main__:download_one_day:56 - *********** Download trips data ***********
-2025-07-09 15:27:25.005 | INFO     | __main__:download_one_day:86 - execution time: 0:00:38.448983
-2025-07-09 15:27:25.168 | INFO     | __main__:download_one_day:45 - Analysis date: 2025-04-18
-2025-07-09 15:27:25.964 | INFO     | __main__:download_one_day:52 - # operators to run: 225
-2025-07-09 15:27:25.964 | INFO     | __main__:download_one_day:56 - *********** Download trips data ***********
-2025-07-09 15:28:03.340 | INFO     | __main__:download_one_day:86 - execution time: 0:00:38.171782
-2025-07-09 15:28:03.522 | INFO     | __main__:download_one_day:45 - Analysis date: 2025-04-19
-2025-07-09 15:28:04.177 | INFO     | __main__:download_one_day:52 - # operators to run: 225
-2025-07-09 15:28:04.178 | INFO     | __main__:download_one_day:56 - *********** Download trips data ***********
-2025-07-09 15:28:34.816 | INFO     | __main__:download_one_day:86 - execution time: 0:00:31.293119
-2025-07-09 15:28:34.939 | INFO     | __main__:download_one_day:45 - Analysis date: 2025-04-20
-2025-07-09 15:28:35.722 | INFO     | __main__:download_one_day:52 - # operators to run: 225
-2025-07-09 15:28:35.723 | INFO     | __main__:download_one_day:56 - *********** Download trips data ***********
-2025-07-09 15:29:05.658 | INFO     | __main__:download_one_day:86 - execution time: 0:00:30.718063
-2025-07-09 15:29:28.221 | INFO     | __main__:download_one_day:22 - Analysis date: 2025-04-14
-2025-07-09 15:29:29.029 | INFO     | __main__:download_one_day:29 - # operators to run: 226
-2025-07-09 15:29:29.029 | INFO     | __main__:download_one_day:33 - *********** Download stops data ***********
-2025-07-09 15:29:40.153 | INFO     | __main__:download_one_day:64 - execution time: 0:00:11.930777
-2025-07-09 15:29:40.218 | INFO     | __main__:download_one_day:22 - Analysis date: 2025-04-15
-2025-07-09 15:29:41.024 | INFO     | __main__:download_one_day:29 - # operators to run: 226
-2025-07-09 15:29:41.024 | INFO     | __main__:download_one_day:33 - *********** Download stops data ***********
-2025-07-09 15:29:52.320 | INFO     | __main__:download_one_day:64 - execution time: 0:00:12.100664
-2025-07-09 15:29:52.393 | INFO     | __main__:download_one_day:22 - Analysis date: 2025-04-17
-2025-07-09 15:29:53.102 | INFO     | __main__:download_one_day:29 - # operators to run: 225
-2025-07-09 15:29:53.102 | INFO     | __main__:download_one_day:33 - *********** Download stops data ***********
-2025-07-09 15:30:04.691 | INFO     | __main__:download_one_day:64 - execution time: 0:00:12.297230
-2025-07-09 15:30:04.742 | INFO     | __main__:download_one_day:22 - Analysis date: 2025-04-18
-2025-07-09 15:30:05.458 | INFO     | __main__:download_one_day:29 - # operators to run: 225
-2025-07-09 15:30:05.459 | INFO     | __main__:download_one_day:33 - *********** Download stops data ***********
-2025-07-09 15:30:18.643 | INFO     | __main__:download_one_day:64 - execution time: 0:00:13.900215
-2025-07-09 15:30:18.702 | INFO     | __main__:download_one_day:22 - Analysis date: 2025-04-19
-2025-07-09 15:30:19.566 | INFO     | __main__:download_one_day:29 - # operators to run: 225
-2025-07-09 15:30:19.566 | INFO     | __main__:download_one_day:33 - *********** Download stops data ***********
-2025-07-09 15:30:30.954 | INFO     | __main__:download_one_day:64 - execution time: 0:00:12.250925
-2025-07-09 15:30:31.009 | INFO     | __main__:download_one_day:22 - Analysis date: 2025-04-20
-2025-07-09 15:30:31.783 | INFO     | __main__:download_one_day:29 - # operators to run: 225
-2025-07-09 15:30:31.784 | INFO     | __main__:download_one_day:33 - *********** Download stops data ***********
-2025-07-09 15:30:40.804 | INFO     | __main__:download_one_day:64 - execution time: 0:00:09.794427
-2025-07-09 15:31:07.533 | INFO     | __main__:download_one_day:22 - Analysis date: 2025-04-14
-2025-07-09 15:31:08.319 | INFO     | __main__:download_one_day:29 - # operators to run: 226
-2025-07-09 15:31:08.320 | INFO     | __main__:download_one_day:33 - *********** Download routelines data ***********
-2025-07-09 15:34:13.250 | INFO     | __main__:download_one_day:63 - execution time: 0:03:05.716504
-2025-07-09 15:34:13.304 | INFO     | __main__:download_one_day:22 - Analysis date: 2025-04-15
-2025-07-09 15:34:14.236 | INFO     | __main__:download_one_day:29 - # operators to run: 226
-2025-07-09 15:34:14.237 | INFO     | __main__:download_one_day:33 - *********** Download routelines data ***********
-2025-07-09 15:37:23.738 | INFO     | __main__:download_one_day:63 - execution time: 0:03:10.432992
-2025-07-09 15:37:23.782 | INFO     | __main__:download_one_day:22 - Analysis date: 2025-04-17
-2025-07-09 15:37:24.633 | INFO     | __main__:download_one_day:29 - # operators to run: 225
-2025-07-09 15:37:24.634 | INFO     | __main__:download_one_day:33 - *********** Download routelines data ***********
-2025-07-09 15:40:28.832 | INFO     | __main__:download_one_day:63 - execution time: 0:03:05.050044
-2025-07-09 15:40:28.863 | INFO     | __main__:download_one_day:22 - Analysis date: 2025-04-18
-2025-07-09 15:40:29.704 | INFO     | __main__:download_one_day:29 - # operators to run: 225
-2025-07-09 15:40:29.705 | INFO     | __main__:download_one_day:33 - *********** Download routelines data ***********
-2025-07-09 15:43:45.742 | INFO     | __main__:download_one_day:63 - execution time: 0:03:16.877881
-2025-07-09 15:43:45.783 | INFO     | __main__:download_one_day:22 - Analysis date: 2025-04-19
-2025-07-09 15:43:46.704 | INFO     | __main__:download_one_day:29 - # operators to run: 225
-2025-07-09 15:43:46.704 | INFO     | __main__:download_one_day:33 - *********** Download routelines data ***********
-2025-07-09 15:46:00.002 | INFO     | __main__:download_one_day:63 - execution time: 0:02:14.218091
-2025-07-09 15:46:00.023 | INFO     | __main__:download_one_day:22 - Analysis date: 2025-04-20
-2025-07-09 15:46:00.963 | INFO     | __main__:download_one_day:29 - # operators to run: 225
-2025-07-09 15:46:00.963 | INFO     | __main__:download_one_day:33 - *********** Download routelines data ***********
-2025-07-09 15:47:32.705 | INFO     | __main__:download_one_day:63 - execution time: 0:01:32.681244
-2025-07-09 15:48:07.912 | INFO     | __main__:download_one_day:24 - Analysis date: 2025-04-14
-2025-07-09 15:48:09.762 | INFO     | __main__:download_one_day:33 - # operators to run: 192
-2025-07-09 15:48:09.763 | INFO     | __main__:download_one_day:37 - *********** Download st data ***********
-2025-07-09 15:50:21.120 | INFO     | __main__:download_one_day:60 - execution time: 0:02:13.206865
-2025-07-09 15:50:22.058 | INFO     | __main__:download_one_day:24 - Analysis date: 2025-04-15
-2025-07-09 15:50:24.573 | INFO     | __main__:download_one_day:33 - # operators to run: 194
-2025-07-09 15:50:24.574 | INFO     | __main__:download_one_day:37 - *********** Download st data ***********
-2025-07-09 15:52:27.538 | INFO     | __main__:download_one_day:60 - execution time: 0:02:05.479221
-2025-07-09 15:52:28.462 | INFO     | __main__:download_one_day:24 - Analysis date: 2025-04-17
-2025-07-09 15:52:30.119 | INFO     | __main__:download_one_day:33 - # operators to run: 198
-2025-07-09 15:52:30.120 | INFO     | __main__:download_one_day:37 - *********** Download st data ***********
-2025-07-09 15:54:48.893 | INFO     | __main__:download_one_day:60 - execution time: 0:02:20.430077
-2025-07-09 15:54:50.049 | INFO     | __main__:download_one_day:24 - Analysis date: 2025-04-18
-2025-07-09 15:54:51.695 | INFO     | __main__:download_one_day:33 - # operators to run: 194
-2025-07-09 15:54:51.695 | INFO     | __main__:download_one_day:37 - *********** Download st data ***********
-2025-07-09 15:57:06.026 | INFO     | __main__:download_one_day:60 - execution time: 0:02:15.975389
-2025-07-09 15:57:07.163 | INFO     | __main__:download_one_day:24 - Analysis date: 2025-04-19
-2025-07-09 15:57:08.787 | INFO     | __main__:download_one_day:33 - # operators to run: 164
-2025-07-09 15:57:08.788 | INFO     | __main__:download_one_day:37 - *********** Download st data ***********
-2025-07-09 15:58:49.849 | INFO     | __main__:download_one_day:60 - execution time: 0:01:42.685468
-2025-07-09 15:58:50.698 | INFO     | __main__:download_one_day:24 - Analysis date: 2025-04-20
-2025-07-09 15:58:52.146 | INFO     | __main__:download_one_day:33 - # operators to run: 113
-2025-07-09 15:58:52.147 | INFO     | __main__:download_one_day:37 - *********** Download st data ***********
-2025-07-09 16:00:16.995 | INFO     | __main__:download_one_day:60 - execution time: 0:01:26.295512
-2025-07-10 15:31:54.718 | INFO     | __main__:download_one_day:45 - Analysis date: 2025-04-14
-2025-07-10 15:31:55.955 | INFO     | __main__:download_one_day:52 - # operators to run: 226
-2025-07-10 15:31:55.956 | INFO     | __main__:download_one_day:56 - *********** Download trips data ***********
-2025-07-10 15:32:42.301 | INFO     | __main__:download_one_day:86 - execution time: 0:00:47.554643
-2025-07-10 15:32:42.465 | INFO     | __main__:download_one_day:45 - Analysis date: 2025-04-15
-2025-07-10 15:32:43.452 | INFO     | __main__:download_one_day:52 - # operators to run: 226
-2025-07-10 15:32:43.453 | INFO     | __main__:download_one_day:56 - *********** Download trips data ***********
-2025-07-10 15:33:24.245 | INFO     | __main__:download_one_day:86 - execution time: 0:00:41.779824
-2025-07-10 15:33:24.402 | INFO     | __main__:download_one_day:45 - Analysis date: 2025-04-17
-2025-07-10 15:33:25.271 | INFO     | __main__:download_one_day:52 - # operators to run: 225
-2025-07-10 15:33:25.272 | INFO     | __main__:download_one_day:56 - *********** Download trips data ***********
-2025-07-10 15:34:06.605 | INFO     | __main__:download_one_day:86 - execution time: 0:00:42.202728
-2025-07-10 15:34:06.817 | INFO     | __main__:download_one_day:45 - Analysis date: 2025-04-18
-2025-07-10 15:34:07.982 | INFO     | __main__:download_one_day:52 - # operators to run: 225
-2025-07-10 15:34:07.983 | INFO     | __main__:download_one_day:56 - *********** Download trips data ***********
-2025-07-10 15:34:47.987 | INFO     | __main__:download_one_day:86 - execution time: 0:00:41.169282
-2025-07-10 15:34:48.202 | INFO     | __main__:download_one_day:45 - Analysis date: 2025-04-19
-2025-07-10 15:34:49.087 | INFO     | __main__:download_one_day:52 - # operators to run: 225
-2025-07-10 15:34:49.087 | INFO     | __main__:download_one_day:56 - *********** Download trips data ***********
-2025-07-10 15:35:22.464 | INFO     | __main__:download_one_day:86 - execution time: 0:00:34.261941
-2025-07-10 15:35:22.590 | INFO     | __main__:download_one_day:45 - Analysis date: 2025-04-20
-2025-07-10 15:35:23.502 | INFO     | __main__:download_one_day:52 - # operators to run: 225
-2025-07-10 15:35:23.503 | INFO     | __main__:download_one_day:56 - *********** Download trips data ***********
-2025-07-10 15:35:54.992 | INFO     | __main__:download_one_day:86 - execution time: 0:00:32.401007
-2025-07-10 15:36:17.061 | INFO     | __main__:download_one_day:22 - Analysis date: 2025-04-14
-2025-07-10 15:36:17.866 | INFO     | __main__:download_one_day:29 - # operators to run: 226
-2025-07-10 15:36:17.867 | INFO     | __main__:download_one_day:33 - *********** Download stops data ***********
-2025-07-10 15:36:28.480 | INFO     | __main__:download_one_day:64 - execution time: 0:00:11.418035
-2025-07-10 15:36:28.533 | INFO     | __main__:download_one_day:22 - Analysis date: 2025-04-15
-2025-07-10 15:36:29.246 | INFO     | __main__:download_one_day:29 - # operators to run: 226
-2025-07-10 15:36:29.247 | INFO     | __main__:download_one_day:33 - *********** Download stops data ***********
-2025-07-10 15:36:39.940 | INFO     | __main__:download_one_day:64 - execution time: 0:00:11.406330
-2025-07-10 15:36:39.990 | INFO     | __main__:download_one_day:22 - Analysis date: 2025-04-17
-2025-07-10 15:36:40.694 | INFO     | __main__:download_one_day:29 - # operators to run: 225
-2025-07-10 15:36:40.694 | INFO     | __main__:download_one_day:33 - *********** Download stops data ***********
-2025-07-10 15:36:51.130 | INFO     | __main__:download_one_day:64 - execution time: 0:00:11.138962
-2025-07-10 15:36:51.171 | INFO     | __main__:download_one_day:22 - Analysis date: 2025-04-18
-2025-07-10 15:37:56.097 | INFO     | __main__:download_one_day:29 - # operators to run: 225
-2025-07-10 15:37:56.098 | INFO     | __main__:download_one_day:33 - *********** Download stops data ***********
-2025-07-10 15:38:06.202 | INFO     | __main__:download_one_day:64 - execution time: 0:01:15.031198
-2025-07-10 15:38:06.244 | INFO     | __main__:download_one_day:22 - Analysis date: 2025-04-19
-2025-07-10 15:38:06.947 | INFO     | __main__:download_one_day:29 - # operators to run: 225
-2025-07-10 15:38:06.947 | INFO     | __main__:download_one_day:33 - *********** Download stops data ***********
-2025-07-10 15:38:15.921 | INFO     | __main__:download_one_day:64 - execution time: 0:00:09.676488
-2025-07-10 15:38:15.954 | INFO     | __main__:download_one_day:22 - Analysis date: 2025-04-20
-2025-07-10 15:38:16.597 | INFO     | __main__:download_one_day:29 - # operators to run: 225
-2025-07-10 15:38:16.598 | INFO     | __main__:download_one_day:33 - *********** Download stops data ***********
-2025-07-10 15:38:24.890 | INFO     | __main__:download_one_day:64 - execution time: 0:00:08.935817
-2025-07-10 15:38:46.331 | INFO     | __main__:download_one_day:22 - Analysis date: 2025-04-14
-2025-07-10 15:38:47.095 | INFO     | __main__:download_one_day:29 - # operators to run: 226
-2025-07-10 15:38:47.096 | INFO     | __main__:download_one_day:33 - *********** Download routelines data ***********
-2025-07-10 15:41:18.148 | INFO     | __main__:download_one_day:63 - execution time: 0:02:31.816179
-2025-07-10 15:41:18.182 | INFO     | __main__:download_one_day:22 - Analysis date: 2025-04-15
-2025-07-10 15:41:18.948 | INFO     | __main__:download_one_day:29 - # operators to run: 226
-2025-07-10 15:41:18.949 | INFO     | __main__:download_one_day:33 - *********** Download routelines data ***********
-2025-07-10 15:43:43.267 | INFO     | __main__:download_one_day:63 - execution time: 0:02:25.084223
-2025-07-10 15:43:43.295 | INFO     | __main__:download_one_day:22 - Analysis date: 2025-04-17
-2025-07-10 15:43:44.241 | INFO     | __main__:download_one_day:29 - # operators to run: 225
-2025-07-10 15:43:44.242 | INFO     | __main__:download_one_day:33 - *********** Download routelines data ***********
-2025-07-10 15:46:13.707 | INFO     | __main__:download_one_day:63 - execution time: 0:02:30.411599
-2025-07-10 15:46:13.740 | INFO     | __main__:download_one_day:22 - Analysis date: 2025-04-18
-2025-07-10 15:46:14.564 | INFO     | __main__:download_one_day:29 - # operators to run: 225
-2025-07-10 15:46:14.565 | INFO     | __main__:download_one_day:33 - *********** Download routelines data ***********
-2025-07-10 15:48:44.790 | INFO     | __main__:download_one_day:63 - execution time: 0:02:31.048918
-2025-07-10 15:48:44.821 | INFO     | __main__:download_one_day:22 - Analysis date: 2025-04-19
-2025-07-10 15:48:45.538 | INFO     | __main__:download_one_day:29 - # operators to run: 225
-2025-07-10 15:48:45.539 | INFO     | __main__:download_one_day:33 - *********** Download routelines data ***********
-2025-07-10 15:50:28.883 | INFO     | __main__:download_one_day:63 - execution time: 0:01:44.061308
-2025-07-10 15:50:28.913 | INFO     | __main__:download_one_day:22 - Analysis date: 2025-04-20
-2025-07-10 15:50:29.752 | INFO     | __main__:download_one_day:29 - # operators to run: 225
-2025-07-10 15:50:29.753 | INFO     | __main__:download_one_day:33 - *********** Download routelines data ***********
-2025-07-10 15:51:59.861 | INFO     | __main__:download_one_day:63 - execution time: 0:01:30.945384
-2025-07-10 15:52:36.697 | INFO     | __main__:download_one_day:24 - Analysis date: 2025-04-14
-2025-07-10 15:52:38.543 | INFO     | __main__:download_one_day:33 - # operators to run: 192
-2025-07-10 15:52:38.543 | INFO     | __main__:download_one_day:37 - *********** Download st data ***********
-2025-07-10 15:54:53.850 | INFO     | __main__:download_one_day:60 - execution time: 0:02:17.152152
-2025-07-10 15:54:54.890 | INFO     | __main__:download_one_day:24 - Analysis date: 2025-04-15
-2025-07-10 15:54:56.473 | INFO     | __main__:download_one_day:33 - # operators to run: 194
-2025-07-10 15:54:56.474 | INFO     | __main__:download_one_day:37 - *********** Download st data ***********
-2025-07-10 15:56:47.434 | INFO     | __main__:download_one_day:60 - execution time: 0:01:52.542788
-2025-07-10 15:56:48.366 | INFO     | __main__:download_one_day:24 - Analysis date: 2025-04-17
-2025-07-10 15:56:49.966 | INFO     | __main__:download_one_day:33 - # operators to run: 198
-2025-07-10 15:56:49.966 | INFO     | __main__:download_one_day:37 - *********** Download st data ***********
-2025-07-10 15:58:44.098 | INFO     | __main__:download_one_day:60 - execution time: 0:01:55.731358
-2025-07-10 15:58:45.193 | INFO     | __main__:download_one_day:24 - Analysis date: 2025-04-18
-2025-07-10 15:58:46.816 | INFO     | __main__:download_one_day:33 - # operators to run: 194
-2025-07-10 15:58:46.817 | INFO     | __main__:download_one_day:37 - *********** Download st data ***********
-2025-07-10 16:00:37.409 | INFO     | __main__:download_one_day:60 - execution time: 0:01:52.215798
-2025-07-10 16:00:38.370 | INFO     | __main__:download_one_day:24 - Analysis date: 2025-04-19
-2025-07-10 16:00:39.946 | INFO     | __main__:download_one_day:33 - # operators to run: 164
-2025-07-10 16:00:39.947 | INFO     | __main__:download_one_day:37 - *********** Download st data ***********
-2025-07-10 16:01:52.227 | INFO     | __main__:download_one_day:60 - execution time: 0:01:13.856793
-2025-07-10 16:01:53.102 | INFO     | __main__:download_one_day:24 - Analysis date: 2025-04-20
-2025-07-10 16:01:54.685 | INFO     | __main__:download_one_day:33 - # operators to run: 113
-2025-07-10 16:01:54.686 | INFO     | __main__:download_one_day:37 - *********** Download st data ***********
-2025-07-11 09:28:29.963 | INFO     | __main__:download_one_day:45 - Analysis date: 2025-04-14
-2025-07-11 09:28:31.050 | INFO     | __main__:download_one_day:52 - # operators to run: 226
-2025-07-11 09:28:31.051 | INFO     | __main__:download_one_day:56 - *********** Download trips data ***********
-2025-07-11 09:29:21.224 | INFO     | __main__:download_one_day:86 - execution time: 0:00:51.260181
-2025-07-11 09:29:21.449 | INFO     | __main__:download_one_day:45 - Analysis date: 2025-04-15
-2025-07-11 09:29:22.517 | INFO     | __main__:download_one_day:52 - # operators to run: 226
-2025-07-11 09:29:22.518 | INFO     | __main__:download_one_day:56 - *********** Download trips data ***********
-2025-07-11 09:30:05.901 | INFO     | __main__:download_one_day:86 - execution time: 0:00:44.451025
-2025-07-11 09:30:06.131 | INFO     | __main__:download_one_day:45 - Analysis date: 2025-04-17
-2025-07-11 09:30:07.303 | INFO     | __main__:download_one_day:52 - # operators to run: 225
-2025-07-11 09:30:07.303 | INFO     | __main__:download_one_day:56 - *********** Download trips data ***********
-2025-07-11 09:30:50.047 | INFO     | __main__:download_one_day:86 - execution time: 0:00:43.915804
-2025-07-11 09:30:50.223 | INFO     | __main__:download_one_day:45 - Analysis date: 2025-04-18
-2025-07-11 09:30:51.149 | INFO     | __main__:download_one_day:52 - # operators to run: 225
-2025-07-11 09:30:51.150 | INFO     | __main__:download_one_day:56 - *********** Download trips data ***********
-2025-07-11 09:31:33.140 | INFO     | __main__:download_one_day:86 - execution time: 0:00:42.915739
-2025-07-11 09:31:33.311 | INFO     | __main__:download_one_day:45 - Analysis date: 2025-04-19
-2025-07-11 09:31:34.519 | INFO     | __main__:download_one_day:52 - # operators to run: 225
-2025-07-11 09:31:34.520 | INFO     | __main__:download_one_day:56 - *********** Download trips data ***********
-2025-07-11 09:32:07.644 | INFO     | __main__:download_one_day:86 - execution time: 0:00:34.332921
-2025-07-11 09:32:07.791 | INFO     | __main__:download_one_day:45 - Analysis date: 2025-04-20
-2025-07-11 09:32:08.737 | INFO     | __main__:download_one_day:52 - # operators to run: 225
-2025-07-11 09:32:08.738 | INFO     | __main__:download_one_day:56 - *********** Download trips data ***********
-2025-07-11 09:32:43.901 | INFO     | __main__:download_one_day:86 - execution time: 0:00:36.108725
-2025-07-11 09:33:18.551 | INFO     | __main__:download_one_day:22 - Analysis date: 2025-04-14
-2025-07-11 09:33:19.317 | INFO     | __main__:download_one_day:29 - # operators to run: 226
-2025-07-11 09:33:19.318 | INFO     | __main__:download_one_day:33 - *********** Download stops data ***********
-2025-07-11 09:33:31.167 | INFO     | __main__:download_one_day:64 - execution time: 0:00:12.615205
-2025-07-11 09:33:31.220 | INFO     | __main__:download_one_day:22 - Analysis date: 2025-04-15
-2025-07-11 09:33:31.889 | INFO     | __main__:download_one_day:29 - # operators to run: 226
-2025-07-11 09:33:31.890 | INFO     | __main__:download_one_day:33 - *********** Download stops data ***********
-2025-07-11 09:33:43.153 | INFO     | __main__:download_one_day:64 - execution time: 0:00:11.933059
-2025-07-11 09:33:43.197 | INFO     | __main__:download_one_day:22 - Analysis date: 2025-04-17
-2025-07-11 09:33:43.837 | INFO     | __main__:download_one_day:29 - # operators to run: 225
-2025-07-11 09:33:43.838 | INFO     | __main__:download_one_day:33 - *********** Download stops data ***********
-2025-07-11 09:33:54.772 | INFO     | __main__:download_one_day:64 - execution time: 0:00:11.574500
-2025-07-11 09:33:54.826 | INFO     | __main__:download_one_day:22 - Analysis date: 2025-04-18
-2025-07-11 09:33:55.487 | INFO     | __main__:download_one_day:29 - # operators to run: 225
-2025-07-11 09:33:55.487 | INFO     | __main__:download_one_day:33 - *********** Download stops data ***********
-2025-07-11 09:34:05.470 | INFO     | __main__:download_one_day:64 - execution time: 0:00:10.643695
-2025-07-11 09:34:05.527 | INFO     | __main__:download_one_day:22 - Analysis date: 2025-04-19
-2025-07-11 09:34:06.139 | INFO     | __main__:download_one_day:29 - # operators to run: 225
-2025-07-11 09:34:06.140 | INFO     | __main__:download_one_day:33 - *********** Download stops data ***********
-2025-07-11 09:34:15.151 | INFO     | __main__:download_one_day:64 - execution time: 0:00:09.623331
-2025-07-11 09:34:15.195 | INFO     | __main__:download_one_day:22 - Analysis date: 2025-04-20
-2025-07-11 09:34:15.856 | INFO     | __main__:download_one_day:29 - # operators to run: 225
-2025-07-11 09:34:15.857 | INFO     | __main__:download_one_day:33 - *********** Download stops data ***********
-2025-07-11 09:34:23.992 | INFO     | __main__:download_one_day:64 - execution time: 0:00:08.795800
-2025-07-11 09:34:46.069 | INFO     | __main__:download_one_day:22 - Analysis date: 2025-04-14
-2025-07-11 09:34:47.106 | INFO     | __main__:download_one_day:29 - # operators to run: 226
-2025-07-11 09:34:47.107 | INFO     | __main__:download_one_day:33 - *********** Download routelines data ***********
-2025-07-11 09:37:26.506 | INFO     | __main__:download_one_day:63 - execution time: 0:02:40.435686
-2025-07-11 09:37:26.552 | INFO     | __main__:download_one_day:22 - Analysis date: 2025-04-15
-2025-07-11 09:37:27.920 | INFO     | __main__:download_one_day:29 - # operators to run: 226
-2025-07-11 09:37:27.921 | INFO     | __main__:download_one_day:33 - *********** Download routelines data ***********
-2025-07-11 09:39:57.732 | INFO     | __main__:download_one_day:63 - execution time: 0:02:31.179155
-2025-07-11 09:39:57.775 | INFO     | __main__:download_one_day:22 - Analysis date: 2025-04-17
-2025-07-11 09:39:58.852 | INFO     | __main__:download_one_day:29 - # operators to run: 225
-2025-07-11 09:39:58.853 | INFO     | __main__:download_one_day:33 - *********** Download routelines data ***********
-2025-07-11 09:42:30.232 | INFO     | __main__:download_one_day:63 - execution time: 0:02:32.456167
-2025-07-11 09:42:30.272 | INFO     | __main__:download_one_day:22 - Analysis date: 2025-04-18
-2025-07-11 09:42:31.353 | INFO     | __main__:download_one_day:29 - # operators to run: 225
-2025-07-11 09:42:31.354 | INFO     | __main__:download_one_day:33 - *********** Download routelines data ***********
-2025-07-11 09:45:01.734 | INFO     | __main__:download_one_day:63 - execution time: 0:02:31.460576
-2025-07-11 09:45:01.768 | INFO     | __main__:download_one_day:22 - Analysis date: 2025-04-19
-2025-07-11 09:45:02.717 | INFO     | __main__:download_one_day:29 - # operators to run: 225
-2025-07-11 09:45:02.720 | INFO     | __main__:download_one_day:33 - *********** Download routelines data ***********
-2025-07-11 09:46:48.157 | INFO     | __main__:download_one_day:63 - execution time: 0:01:46.388609
-2025-07-11 09:46:48.178 | INFO     | __main__:download_one_day:22 - Analysis date: 2025-04-20
-2025-07-11 09:46:49.306 | INFO     | __main__:download_one_day:29 - # operators to run: 225
-2025-07-11 09:46:49.307 | INFO     | __main__:download_one_day:33 - *********** Download routelines data ***********
-2025-07-11 09:48:21.417 | INFO     | __main__:download_one_day:63 - execution time: 0:01:33.237664
-2025-07-11 09:48:56.524 | INFO     | __main__:download_one_day:24 - Analysis date: 2025-04-14
-2025-07-11 09:48:58.405 | INFO     | __main__:download_one_day:33 - # operators to run: 192
-2025-07-11 09:48:58.405 | INFO     | __main__:download_one_day:37 - *********** Download st data ***********
-2025-07-11 09:51:15.508 | INFO     | __main__:download_one_day:60 - execution time: 0:02:18.983425
-2025-07-11 09:51:16.638 | INFO     | __main__:download_one_day:24 - Analysis date: 2025-04-15
-2025-07-11 09:51:18.244 | INFO     | __main__:download_one_day:33 - # operators to run: 194
-2025-07-11 09:51:18.245 | INFO     | __main__:download_one_day:37 - *********** Download st data ***********
-2025-07-11 09:53:13.799 | INFO     | __main__:download_one_day:60 - execution time: 0:01:57.160604
-2025-07-11 09:53:14.963 | INFO     | __main__:download_one_day:24 - Analysis date: 2025-04-17
-2025-07-11 09:53:16.725 | INFO     | __main__:download_one_day:33 - # operators to run: 198
-2025-07-11 09:53:16.726 | INFO     | __main__:download_one_day:37 - *********** Download st data ***********
-2025-07-11 09:55:16.416 | INFO     | __main__:download_one_day:60 - execution time: 0:02:01.451612
-2025-07-11 09:55:17.674 | INFO     | __main__:download_one_day:24 - Analysis date: 2025-04-18
-2025-07-11 09:55:19.440 | INFO     | __main__:download_one_day:33 - # operators to run: 194
-2025-07-11 09:55:19.441 | INFO     | __main__:download_one_day:37 - *********** Download st data ***********
-2025-07-11 09:57:11.334 | INFO     | __main__:download_one_day:60 - execution time: 0:01:53.659438
-2025-07-11 09:57:12.482 | INFO     | __main__:download_one_day:24 - Analysis date: 2025-04-19
-2025-07-11 09:57:14.101 | INFO     | __main__:download_one_day:33 - # operators to run: 164
-2025-07-11 09:57:14.102 | INFO     | __main__:download_one_day:37 - *********** Download st data ***********
-2025-07-11 09:58:28.041 | INFO     | __main__:download_one_day:60 - execution time: 0:01:15.558531
-2025-07-11 09:58:28.848 | INFO     | __main__:download_one_day:24 - Analysis date: 2025-04-20
-2025-07-11 09:58:30.414 | INFO     | __main__:download_one_day:33 - # operators to run: 113
-2025-07-11 09:58:30.415 | INFO     | __main__:download_one_day:37 - *********** Download st data ***********
-2025-07-11 09:59:38.343 | INFO     | __main__:download_one_day:60 - execution time: 0:01:09.495185
-=======
 2025-07-17 10:39:11.101 | INFO     | __main__:download_one_day:45 - Analysis date: 2025-07-16
 2025-07-17 10:39:12.297 | INFO     | __main__:download_one_day:52 - # operators to run: 225
 2025-07-17 10:39:12.298 | INFO     | __main__:download_one_day:56 - *********** Download trips data ***********
@@ -603,5 +249,4 @@
 2025-07-17 10:43:35.674 | INFO     | __main__:download_one_day:24 - Analysis date: 2025-07-16
 2025-07-17 10:43:37.277 | INFO     | __main__:download_one_day:33 - # operators to run: 177
 2025-07-17 10:43:37.278 | INFO     | __main__:download_one_day:37 - *********** Download st data ***********
-2025-07-17 10:45:35.983 | INFO     | __main__:download_one_day:60 - execution time: 0:02:00.307202
->>>>>>> bba8ac08
+2025-07-17 10:45:35.983 | INFO     | __main__:download_one_day:60 - execution time: 0:02:00.307202