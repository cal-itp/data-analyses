2024-01-27 10:04:12.447 | INFO     | __main__:<module>:136 - 2023-12-13: condense vp for trip-direction 0:07:09.337844
2024-01-27 13:09:21.616 | INFO     | __main__:<module>:144 - 2023-12-13: prepare vp to use in nearest neighbor: 0:11:47.446912
2024-01-27 14:27:17.221 | INFO     | __main__:<module>:136 - 2023-11-15: condense vp for trip-direction 0:07:23.319808
2024-01-27 14:39:49.578 | INFO     | __main__:<module>:144 - 2023-11-15: prepare vp to use in nearest neighbor: 0:12:32.357147
2024-01-27 14:46:57.364 | INFO     | __main__:<module>:136 - 2023-10-11: condense vp for trip-direction 0:07:07.785109
2024-01-27 14:58:58.072 | INFO     | __main__:<module>:144 - 2023-10-11: prepare vp to use in nearest neighbor: 0:12:00.707961
2024-02-15 12:35:27.737 | INFO     | __main__:<module>:169 - 2024-02-14: pare down vp: 0:01:27.967360
2024-02-15 12:40:05.610 | INFO     | __main__:attach_prior_vp_add_direction:89 - persist vp gddf: 0:02:46.966446
2024-02-15 12:42:39.989 | INFO     | __main__:attach_prior_vp_add_direction:121 - np vectorize arrays for direction: 0:02:34.378961
2024-02-15 12:42:45.707 | INFO     | __main__:<module>:193 - 2024-02-14: export vp direction: 0:05:27.063384
2024-02-15 12:43:43.624 | INFO     | __main__:<module>:199 - 2024-02-14: export usable vp with direction: 0:00:57.917219
2024-02-15 12:43:43.624 | INFO     | __main__:<module>:202 - 2024-02-14: vp_direction script execution time: 0:06:24.980603
2024-02-15 12:50:35.377 | INFO     | __main__:<module>:142 - 2024-02-14: condense vp for trip-direction 0:06:37.853370
2024-02-15 13:02:43.454 | INFO     | __main__:<module>:150 - 2024-02-14: prepare vp to use in nearest neighbor: 0:12:08.077021
2024-03-14 12:08:15.749 | INFO     | __main__:<module>:169 - 2024-03-13: pare down vp: 0:01:39.120888
2024-03-14 12:11:52.801 | INFO     | __main__:attach_prior_vp_add_direction:89 - persist vp gddf: 0:03:19.615961
2024-03-14 12:14:59.645 | INFO     | __main__:attach_prior_vp_add_direction:121 - np vectorize arrays for direction: 0:03:06.843928
2024-03-14 12:15:05.566 | INFO     | __main__:<module>:193 - 2024-03-13: export vp direction: 0:06:32.381100
2024-03-14 12:16:08.741 | INFO     | __main__:<module>:199 - 2024-03-13: export usable vp with direction: 0:01:03.175027
2024-03-14 12:16:08.742 | INFO     | __main__:<module>:202 - 2024-03-13: vp_direction script execution time: 0:07:35.556127
2024-03-14 12:43:58.062 | INFO     | __main__:<module>:153 - 2024-03-13: condense vp for trip 0:04:45.267623
2024-03-14 12:56:43.421 | INFO     | __main__:<module>:161 - 2024-03-13: prepare vp to use in nearest neighbor: 0:12:45.358549
2024-04-18 11:04:43.747 | INFO     | __main__:<module>:169 - 2024-04-17: pare down vp: 0:02:22.947760
2024-04-18 11:08:55.978 | INFO     | __main__:attach_prior_vp_add_direction:90 - persist vp gddf: 0:03:51.080485
2024-04-18 11:13:14.285 | INFO     | __main__:attach_prior_vp_add_direction:122 - np vectorize arrays for direction: 0:04:18.306848
2024-04-18 11:13:22.726 | INFO     | __main__:<module>:194 - 2024-04-17: export vp direction: 0:08:17.828237
2024-04-18 11:14:49.190 | INFO     | __main__:<module>:200 - 2024-04-17: export usable vp with direction: 0:01:26.463779
2024-04-18 11:14:49.191 | INFO     | __main__:<module>:203 - 2024-04-17: vp_direction script execution time: 0:09:44.292016
2024-04-18 11:34:37.603 | INFO     | __main__:<module>:120 - 2024-04-17: condense vp for trip 0:06:16.809244
2024-04-18 11:52:47.882 | INFO     | __main__:<module>:128 - 2024-04-17: prepare vp to use in nearest neighbor: 0:18:10.278588
2024-05-10 11:39:16.205 | INFO     | __main__:<module>:169 - 2024-04-15: pare down vp: 0:03:10.039984
2024-05-10 11:42:08.765 | INFO     | __main__:<module>:169 - 2024-04-16: pare down vp: 0:02:52.502500
2024-05-10 11:44:57.534 | INFO     | __main__:<module>:169 - 2024-04-18: pare down vp: 0:02:48.768042
2024-05-10 11:48:07.152 | INFO     | __main__:<module>:169 - 2024-04-19: pare down vp: 0:03:09.616184
2024-05-10 11:49:52.497 | INFO     | __main__:<module>:169 - 2024-04-20: pare down vp: 0:01:45.343855
2024-05-10 11:51:29.019 | INFO     | __main__:<module>:169 - 2024-04-21: pare down vp: 0:01:36.520840
2024-05-10 11:57:17.861 | INFO     | __main__:attach_prior_vp_add_direction:90 - persist vp gddf: 0:05:24.773753
2024-05-10 12:01:43.746 | INFO     | __main__:attach_prior_vp_add_direction:122 - np vectorize arrays for direction: 0:04:25.884382
2024-05-10 12:01:52.251 | INFO     | __main__:<module>:194 - 2024-04-15: export vp direction: 0:09:59.163358
2024-05-10 12:03:38.669 | INFO     | __main__:<module>:200 - 2024-04-15: export usable vp with direction: 0:01:46.418428
2024-05-10 12:03:38.672 | INFO     | __main__:<module>:203 - 2024-04-15: vp_direction script execution time: 0:11:45.581786
2024-05-10 12:08:39.885 | INFO     | __main__:attach_prior_vp_add_direction:90 - persist vp gddf: 0:05:01.211759
2024-05-10 12:13:45.728 | INFO     | __main__:attach_prior_vp_add_direction:122 - np vectorize arrays for direction: 0:05:05.842444
2024-05-10 12:13:54.844 | INFO     | __main__:<module>:194 - 2024-04-16: export vp direction: 0:10:16.170847
2024-05-10 12:15:52.988 | INFO     | __main__:<module>:200 - 2024-04-16: export usable vp with direction: 0:01:58.143219
2024-05-10 12:15:53.006 | INFO     | __main__:<module>:203 - 2024-04-16: vp_direction script execution time: 0:12:14.314066
2024-05-10 12:21:30.108 | INFO     | __main__:attach_prior_vp_add_direction:90 - persist vp gddf: 0:05:37.100148
2024-05-10 12:26:09.751 | INFO     | __main__:attach_prior_vp_add_direction:122 - np vectorize arrays for direction: 0:04:39.643270
2024-05-10 12:26:17.844 | INFO     | __main__:<module>:194 - 2024-04-18: export vp direction: 0:10:24.836501
2024-05-10 12:27:59.237 | INFO     | __main__:<module>:200 - 2024-04-18: export usable vp with direction: 0:01:41.392283
2024-05-10 12:27:59.254 | INFO     | __main__:<module>:203 - 2024-04-18: vp_direction script execution time: 0:12:06.228784
2024-05-10 12:33:02.037 | INFO     | __main__:attach_prior_vp_add_direction:90 - persist vp gddf: 0:05:02.782786
2024-05-10 12:37:37.516 | INFO     | __main__:attach_prior_vp_add_direction:122 - np vectorize arrays for direction: 0:04:35.478179
2024-05-10 12:37:46.054 | INFO     | __main__:<module>:194 - 2024-04-19: export vp direction: 0:09:46.799415
2024-05-10 12:39:38.466 | INFO     | __main__:<module>:200 - 2024-04-19: export usable vp with direction: 0:01:52.411853
2024-05-10 12:39:38.469 | INFO     | __main__:<module>:203 - 2024-04-19: vp_direction script execution time: 0:11:39.211268
2024-05-10 12:42:56.662 | INFO     | __main__:attach_prior_vp_add_direction:90 - persist vp gddf: 0:03:18.192319
2024-05-10 12:45:52.450 | INFO     | __main__:attach_prior_vp_add_direction:122 - np vectorize arrays for direction: 0:02:55.788158
2024-05-10 12:45:58.191 | INFO     | __main__:<module>:194 - 2024-04-20: export vp direction: 0:06:19.720963
2024-05-10 12:47:04.445 | INFO     | __main__:<module>:200 - 2024-04-20: export usable vp with direction: 0:01:06.253707
2024-05-10 12:47:04.447 | INFO     | __main__:<module>:203 - 2024-04-20: vp_direction script execution time: 0:07:25.974670
2024-05-10 12:50:23.997 | INFO     | __main__:attach_prior_vp_add_direction:90 - persist vp gddf: 0:03:19.549817
2024-05-10 12:53:04.781 | INFO     | __main__:attach_prior_vp_add_direction:122 - np vectorize arrays for direction: 0:02:40.784112
2024-05-10 12:53:10.133 | INFO     | __main__:<module>:194 - 2024-04-21: export vp direction: 0:06:05.685282
2024-05-10 12:54:11.508 | INFO     | __main__:<module>:200 - 2024-04-21: export usable vp with direction: 0:01:01.375528
2024-05-10 12:54:11.510 | INFO     | __main__:<module>:203 - 2024-04-21: vp_direction script execution time: 0:07:07.060810
2024-05-10 13:02:10.467 | INFO     | __main__:<module>:120 - 2024-04-15: condense vp for trip 0:07:04.448722
2024-05-10 13:22:05.048 | INFO     | __main__:<module>:128 - 2024-04-15: prepare vp to use in nearest neighbor: 0:19:54.580804
2024-05-10 13:29:03.821 | INFO     | __main__:<module>:120 - 2024-04-16: condense vp for trip 0:06:58.772493
2024-05-10 13:48:54.484 | INFO     | __main__:<module>:128 - 2024-04-16: prepare vp to use in nearest neighbor: 0:19:50.662527
2024-05-10 13:55:34.059 | INFO     | __main__:<module>:120 - 2024-04-18: condense vp for trip 0:06:39.571986
2024-05-10 14:16:19.457 | INFO     | __main__:<module>:128 - 2024-04-18: prepare vp to use in nearest neighbor: 0:20:45.398029
2024-05-10 14:23:31.810 | INFO     | __main__:<module>:120 - 2024-04-19: condense vp for trip 0:07:12.324248
2024-05-10 14:43:01.732 | INFO     | __main__:<module>:128 - 2024-04-19: prepare vp to use in nearest neighbor: 0:19:29.922553
2024-05-10 14:47:34.437 | INFO     | __main__:<module>:120 - 2024-04-20: condense vp for trip 0:04:32.701527
2024-05-10 15:00:45.696 | INFO     | __main__:<module>:128 - 2024-04-20: prepare vp to use in nearest neighbor: 0:13:11.259507
2024-05-10 15:04:47.876 | INFO     | __main__:<module>:120 - 2024-04-21: condense vp for trip 0:04:02.178762
2024-05-10 15:17:00.643 | INFO     | __main__:<module>:128 - 2024-04-21: prepare vp to use in nearest neighbor: 0:12:12.767232
2024-06-07 14:51:09.324 | INFO     | __main__:<module>:169 - 2024-05-26: pare down vp: 0:01:28.183520
2024-06-07 14:54:20.634 | INFO     | __main__:attach_prior_vp_add_direction:90 - persist vp gddf: 0:02:50.046689
2024-06-07 14:57:04.266 | INFO     | __main__:attach_prior_vp_add_direction:122 - np vectorize arrays for direction: 0:02:43.632097
2024-06-07 14:57:12.192 | INFO     | __main__:<module>:194 - 2024-05-26: export vp direction: 0:05:41.604548
2024-06-07 14:58:16.583 | INFO     | __main__:<module>:200 - 2024-05-26: export usable vp with direction: 0:01:04.391368
2024-06-07 14:58:16.584 | INFO     | __main__:<module>:203 - 2024-05-26: vp_direction script execution time: 0:06:45.995916
2024-06-07 15:03:07.783 | INFO     | __main__:<module>:120 - 2024-05-26: condense vp for trip 0:04:08.705407
2024-06-07 15:14:10.950 | INFO     | __main__:<module>:169 - 2024-05-26: pare down vp: 0:01:28.443382
2024-06-07 15:17:31.831 | INFO     | __main__:attach_prior_vp_add_direction:90 - persist vp gddf: 0:02:59.577822
2024-06-07 15:20:25.193 | INFO     | __main__:attach_prior_vp_add_direction:122 - np vectorize arrays for direction: 0:02:53.361218
2024-06-07 15:20:30.232 | INFO     | __main__:<module>:194 - 2024-05-26: export vp direction: 0:05:57.978238
2024-06-07 15:21:31.463 | INFO     | __main__:<module>:200 - 2024-05-26: export usable vp with direction: 0:01:01.230975
2024-06-07 15:21:31.463 | INFO     | __main__:<module>:203 - 2024-05-26: vp_direction script execution time: 0:06:59.209213
2024-06-07 15:26:35.339 | INFO     | __main__:<module>:120 - 2024-05-26: condense vp for trip 0:04:19.568954
2024-06-07 15:39:05.313 | INFO     | __main__:<module>:128 - 2024-05-26: prepare vp to use in nearest neighbor: 0:12:29.973212
2024-06-13 10:41:25.425 | INFO     | __main__:<module>:169 - 2024-05-22: pare down vp: 0:04:38.813097
2024-06-13 10:46:22.821 | INFO     | __main__:<module>:169 - 2024-06-12: pare down vp: 0:04:57.373357
2024-06-13 10:54:35.144 | INFO     | __main__:attach_prior_vp_add_direction:90 - persist vp gddf: 0:07:31.005835
2024-06-13 11:01:43.024 | INFO     | __main__:attach_prior_vp_add_direction:122 - np vectorize arrays for direction: 0:07:07.880797
2024-06-13 11:01:52.406 | INFO     | __main__:<module>:194 - 2024-05-22: export vp direction: 0:14:48.267740
2024-06-13 11:03:53.346 | INFO     | __main__:<module>:200 - 2024-05-22: export usable vp with direction: 0:02:00.940177
2024-06-13 11:03:53.347 | INFO     | __main__:<module>:203 - 2024-05-22: vp_direction script execution time: 0:16:49.207917
2024-06-13 11:09:56.963 | INFO     | __main__:attach_prior_vp_add_direction:90 - persist vp gddf: 0:06:03.614117
2024-06-13 11:17:10.284 | INFO     | __main__:attach_prior_vp_add_direction:122 - np vectorize arrays for direction: 0:07:13.321036
2024-06-13 11:17:19.799 | INFO     | __main__:<module>:194 - 2024-06-12: export vp direction: 0:13:26.450853
2024-06-13 11:19:43.695 | INFO     | __main__:<module>:200 - 2024-06-12: export usable vp with direction: 0:02:23.896001
2024-06-13 11:19:43.696 | INFO     | __main__:<module>:203 - 2024-06-12: vp_direction script execution time: 0:15:50.346854
2024-06-13 11:31:05.105 | INFO     | __main__:<module>:120 - 2024-05-22: condense vp for trip 0:10:17.584441
2024-06-13 12:01:37.765 | INFO     | __main__:<module>:128 - 2024-05-22: prepare vp to use in nearest neighbor: 0:30:32.660164
2024-06-13 12:11:04.264 | INFO     | __main__:<module>:120 - 2024-06-12: condense vp for trip 0:09:26.495703
2024-06-13 12:41:46.329 | INFO     | __main__:<module>:128 - 2024-06-12: prepare vp to use in nearest neighbor: 0:30:42.065768
2024-07-18 11:25:31.620 | INFO     | __main__:<module>:169 - 2024-07-17: pare down vp: 0:02:27.321522
2024-07-18 11:30:14.078 | INFO     | __main__:attach_prior_vp_add_direction:90 - persist vp gddf: 0:04:21.799676
2024-07-18 11:34:08.172 | INFO     | __main__:attach_prior_vp_add_direction:122 - np vectorize arrays for direction: 0:03:54.093770
2024-07-18 11:34:15.445 | INFO     | __main__:<module>:194 - 2024-07-17: export vp direction: 0:08:23.166632
2024-07-18 11:35:48.094 | INFO     | __main__:<module>:200 - 2024-07-17: export usable vp with direction: 0:01:32.649355
2024-07-18 11:35:48.095 | INFO     | __main__:<module>:203 - 2024-07-17: vp_direction script execution time: 0:09:55.815987
2024-07-18 11:46:19.846 | INFO     | __main__:<module>:206 - compute dwell df: 0:04:54.285850
2024-07-18 11:47:28.028 | INFO     | __main__:<module>:228 - merge with original and export: 0:01:08.182500
2024-07-18 11:47:28.029 | INFO     | __main__:<module>:229 - vp with dwell time: 0:06:02.468350
2024-07-18 11:58:30.756 | INFO     | __main__:<module>:122 - 2024-07-17: condense vp for trip 0:05:09.315355
2024-07-18 12:09:35.734 | INFO     | __main__:<module>:130 - 2024-07-17: prepare vp to use in nearest neighbor: 0:11:04.978176
2024-07-23 14:48:27.402 | INFO     | __main__:<module>:122 - 2024-01-17: condense vp for trip 0:06:05.092191
2024-07-23 15:00:26.262 | INFO     | __main__:<module>:130 - 2024-01-17: prepare vp to use in nearest neighbor: 0:11:58.860722
2024-07-23 15:05:41.473 | INFO     | __main__:<module>:122 - 2024-02-14: condense vp for trip 0:05:15.210218
2024-07-23 15:17:36.457 | INFO     | __main__:<module>:130 - 2024-02-14: prepare vp to use in nearest neighbor: 0:11:54.983919
2024-07-23 15:23:06.113 | INFO     | __main__:<module>:122 - 2024-03-13: condense vp for trip 0:05:29.654701
2024-07-23 15:34:38.238 | INFO     | __main__:<module>:130 - 2024-03-13: prepare vp to use in nearest neighbor: 0:11:32.125212
2024-07-23 15:39:53.521 | INFO     | __main__:<module>:122 - 2024-04-17: condense vp for trip 0:05:15.282582
2024-07-23 15:51:44.084 | INFO     | __main__:<module>:130 - 2024-04-17: prepare vp to use in nearest neighbor: 0:11:50.563316
2024-07-23 15:56:46.911 | INFO     | __main__:<module>:122 - 2024-05-22: condense vp for trip 0:05:02.825650
2024-07-23 16:08:25.676 | INFO     | __main__:<module>:130 - 2024-05-22: prepare vp to use in nearest neighbor: 0:11:38.765007
2024-07-23 16:13:28.231 | INFO     | __main__:<module>:122 - 2024-06-12: condense vp for trip 0:05:02.554569
2024-07-23 16:25:02.467 | INFO     | __main__:<module>:130 - 2024-06-12: prepare vp to use in nearest neighbor: 0:11:34.235426
2024-07-23 16:30:04.483 | INFO     | __main__:<module>:122 - 2024-07-17: condense vp for trip 0:05:02.015676
2024-07-23 16:41:20.494 | INFO     | __main__:<module>:130 - 2024-07-17: prepare vp to use in nearest neighbor: 0:11:16.011081
2024-07-23 16:46:09.557 | INFO     | __main__:<module>:122 - 2023-03-15: condense vp for trip 0:04:49.061863
2024-07-23 16:56:43.663 | INFO     | __main__:<module>:130 - 2023-03-15: prepare vp to use in nearest neighbor: 0:10:34.105873
2024-07-23 17:01:47.695 | INFO     | __main__:<module>:122 - 2023-04-12: condense vp for trip 0:05:04.031226
2024-07-23 17:12:21.556 | INFO     | __main__:<module>:130 - 2023-04-12: prepare vp to use in nearest neighbor: 0:10:33.860535
2024-07-23 17:17:23.754 | INFO     | __main__:<module>:122 - 2023-05-17: condense vp for trip 0:05:02.197636
2024-07-23 17:28:20.676 | INFO     | __main__:<module>:130 - 2023-05-17: prepare vp to use in nearest neighbor: 0:10:56.921373
2024-07-23 17:33:13.945 | INFO     | __main__:<module>:122 - 2023-06-14: condense vp for trip 0:04:53.268169
2024-07-23 17:44:06.741 | INFO     | __main__:<module>:130 - 2023-06-14: prepare vp to use in nearest neighbor: 0:10:52.796461
2024-07-23 17:49:16.376 | INFO     | __main__:<module>:122 - 2023-07-12: condense vp for trip 0:05:09.633437
2024-07-23 18:00:41.532 | INFO     | __main__:<module>:130 - 2023-07-12: prepare vp to use in nearest neighbor: 0:11:25.156417
2024-07-23 18:05:51.934 | INFO     | __main__:<module>:122 - 2023-08-15: condense vp for trip 0:05:10.400527
2024-07-23 18:16:53.660 | INFO     | __main__:<module>:130 - 2023-08-15: prepare vp to use in nearest neighbor: 0:11:01.725344
2024-07-23 18:22:35.833 | INFO     | __main__:<module>:122 - 2023-09-13: condense vp for trip 0:05:42.170671
2024-07-23 18:34:01.160 | INFO     | __main__:<module>:130 - 2023-09-13: prepare vp to use in nearest neighbor: 0:11:25.326852
2024-07-23 18:39:29.907 | INFO     | __main__:<module>:122 - 2023-10-11: condense vp for trip 0:05:28.746149
2024-07-23 18:51:09.056 | INFO     | __main__:<module>:130 - 2023-10-11: prepare vp to use in nearest neighbor: 0:11:39.149385
2024-07-23 18:56:34.764 | INFO     | __main__:<module>:122 - 2023-11-15: condense vp for trip 0:05:25.707268
2024-07-23 19:08:28.452 | INFO     | __main__:<module>:130 - 2023-11-15: prepare vp to use in nearest neighbor: 0:11:53.688355
2024-07-23 19:13:52.865 | INFO     | __main__:<module>:122 - 2023-12-13: condense vp for trip 0:05:24.411596
2024-07-23 19:25:19.390 | INFO     | __main__:<module>:130 - 2023-12-13: prepare vp to use in nearest neighbor: 0:11:26.525509
2024-07-23 19:30:27.182 | INFO     | __main__:<module>:122 - 2023-10-09: condense vp for trip 0:05:07.790657
2024-07-23 19:41:36.529 | INFO     | __main__:<module>:130 - 2023-10-09: prepare vp to use in nearest neighbor: 0:11:09.347168
2024-07-23 19:46:58.383 | INFO     | __main__:<module>:122 - 2023-10-10: condense vp for trip 0:05:21.853522
2024-07-23 19:58:28.585 | INFO     | __main__:<module>:130 - 2023-10-10: prepare vp to use in nearest neighbor: 0:11:30.201620

2024-07-23 21:03:55.746 | INFO     | __main__:<module>:120 - 2023-10-12: condense vp for trip 0:05:33.750363
2024-07-23 21:15:25.064 | INFO     | __main__:<module>:128 - 2023-10-12: prepare vp to use in nearest neighbor: 0:11:29.317703
2024-07-23 21:21:44.793 | INFO     | __main__:<module>:120 - 2023-10-13: condense vp for trip 0:06:19.728172
2024-07-23 21:33:21.956 | INFO     | __main__:<module>:128 - 2023-10-13: prepare vp to use in nearest neighbor: 0:11:37.162870
2024-07-23 21:36:48.172 | INFO     | __main__:<module>:120 - 2023-10-14: condense vp for trip 0:03:26.214882
2024-07-23 21:44:01.464 | INFO     | __main__:<module>:128 - 2023-10-14: prepare vp to use in nearest neighbor: 0:07:13.292618
2024-07-23 21:46:58.105 | INFO     | __main__:<module>:120 - 2023-10-15: condense vp for trip 0:02:56.639660
2024-07-23 21:53:18.038 | INFO     | __main__:<module>:128 - 2023-10-15: prepare vp to use in nearest neighbor: 0:06:19.933192
2024-07-23 21:58:15.889 | INFO     | __main__:<module>:120 - 2023-04-10: condense vp for trip 0:04:57.850016
2024-07-23 22:08:49.024 | INFO     | __main__:<module>:128 - 2023-04-10: prepare vp to use in nearest neighbor: 0:10:33.135375
2024-07-23 22:13:57.604 | INFO     | __main__:<module>:120 - 2023-04-11: condense vp for trip 0:05:08.578910
2024-07-23 22:24:28.719 | INFO     | __main__:<module>:128 - 2023-04-11: prepare vp to use in nearest neighbor: 0:10:31.114343
2024-07-23 22:29:22.956 | INFO     | __main__:<module>:120 - 2023-04-13: condense vp for trip 0:04:54.237041
2024-07-23 22:40:02.379 | INFO     | __main__:<module>:128 - 2023-04-13: prepare vp to use in nearest neighbor: 0:10:39.422284
2024-07-23 22:44:56.068 | INFO     | __main__:<module>:120 - 2023-04-14: condense vp for trip 0:04:53.688314
2024-07-23 22:54:59.291 | INFO     | __main__:<module>:128 - 2023-04-14: prepare vp to use in nearest neighbor: 0:10:03.222815
2024-07-23 22:58:13.564 | INFO     | __main__:<module>:120 - 2023-04-15: condense vp for trip 0:03:14.272370
2024-07-23 23:04:59.329 | INFO     | __main__:<module>:128 - 2023-04-15: prepare vp to use in nearest neighbor: 0:06:45.764939
2024-07-23 23:07:52.950 | INFO     | __main__:<module>:120 - 2023-04-16: condense vp for trip 0:02:53.620007
2024-07-23 23:13:57.222 | INFO     | __main__:<module>:128 - 2023-04-16: prepare vp to use in nearest neighbor: 0:06:04.271985
2024-07-23 23:19:04.761 | INFO     | __main__:<module>:120 - 2024-04-15: condense vp for trip 0:05:07.538490
2024-07-23 23:30:39.408 | INFO     | __main__:<module>:128 - 2024-04-15: prepare vp to use in nearest neighbor: 0:11:34.646680
2024-07-23 23:35:51.550 | INFO     | __main__:<module>:120 - 2024-04-16: condense vp for trip 0:05:12.141903
2024-07-23 23:47:33.266 | INFO     | __main__:<module>:128 - 2024-04-16: prepare vp to use in nearest neighbor: 0:11:41.715530
2024-07-23 23:52:44.053 | INFO     | __main__:<module>:120 - 2024-04-18: condense vp for trip 0:05:10.785847
2024-07-24 00:04:31.438 | INFO     | __main__:<module>:128 - 2024-04-18: prepare vp to use in nearest neighbor: 0:11:47.385670
2024-07-24 00:09:33.931 | INFO     | __main__:<module>:120 - 2024-04-19: condense vp for trip 0:05:02.491412
2024-07-24 00:21:08.015 | INFO     | __main__:<module>:128 - 2024-04-19: prepare vp to use in nearest neighbor: 0:11:34.084562
2024-07-24 00:24:28.798 | INFO     | __main__:<module>:120 - 2024-04-20: condense vp for trip 0:03:20.781637
2024-07-24 00:31:52.364 | INFO     | __main__:<module>:128 - 2024-04-20: prepare vp to use in nearest neighbor: 0:07:23.566487
2024-07-24 00:34:47.831 | INFO     | __main__:<module>:120 - 2024-04-21: condense vp for trip 0:02:55.465950
2024-07-24 00:41:22.729 | INFO     | __main__:<module>:128 - 2024-04-21: prepare vp to use in nearest neighbor: 0:06:34.897838
2024-08-15 09:45:07.671 | INFO     | __main__:<module>:169 - 2024-08-14: pare down vp: 0:02:59.665449
2024-08-15 09:51:50.176 | INFO     | __main__:attach_prior_vp_add_direction:90 - persist vp gddf: 0:06:19.175057
2024-08-15 09:55:47.664 | INFO     | __main__:attach_prior_vp_add_direction:122 - np vectorize arrays for direction: 0:03:57.487973
2024-08-15 09:55:54.771 | INFO     | __main__:<module>:194 - 2024-08-14: export vp direction: 0:10:23.770297
2024-08-15 09:57:15.861 | INFO     | __main__:<module>:200 - 2024-08-14: export usable vp with direction: 0:01:21.089915
2024-08-15 09:57:15.862 | INFO     | __main__:<module>:203 - 2024-08-14: vp_direction script execution time: 0:11:44.860212
2024-08-15 10:03:34.376 | INFO     | __main__:<module>:212 - compute dwell df: 0:05:42.211311
2024-08-15 10:05:01.845 | INFO     | __main__:<module>:234 - merge with original and export: 0:01:27.469383
2024-08-15 10:05:01.848 | INFO     | __main__:<module>:235 - vp with dwell time 2024-08-14: 0:07:09.680694
2024-08-15 10:13:16.657 | INFO     | __main__:<module>:120 - 2024-08-14: condense vp for trip 0:07:51.642337
2024-08-15 10:24:50.802 | INFO     | __main__:<module>:128 - 2024-08-14: prepare vp to use in nearest neighbor: 0:11:34.144491
2024-09-19 08:46:17.298 | INFO     | __main__:<module>:169 - 2024-09-18: pare down vp: 0:02:12.746302
2024-09-19 08:51:10.542 | INFO     | __main__:attach_prior_vp_add_direction:90 - persist vp gddf: 0:04:35.313281
2024-09-19 08:55:04.346 | INFO     | __main__:attach_prior_vp_add_direction:122 - np vectorize arrays for direction: 0:03:53.804190
2024-09-19 08:55:11.908 | INFO     | __main__:<module>:194 - 2024-09-18: export vp direction: 0:08:36.678934
2024-09-19 08:56:33.980 | INFO     | __main__:<module>:200 - 2024-09-18: export usable vp with direction: 0:01:22.071985
2024-09-19 08:56:33.981 | INFO     | __main__:<module>:203 - 2024-09-18: vp_direction script execution time: 0:09:58.750919
2024-09-19 09:01:58.870 | INFO     | __main__:<module>:212 - compute dwell df: 0:04:44.983561
2024-09-19 09:03:13.198 | INFO     | __main__:<module>:234 - merge with original and export: 0:01:14.327719
2024-09-19 09:03:13.200 | INFO     | __main__:<module>:235 - vp with dwell time 2024-09-18: 0:05:59.311280
2024-09-19 09:08:43.742 | INFO     | __main__:<module>:120 - 2024-09-18: condense vp for trip 0:05:09.575132
2024-09-19 09:20:16.936 | INFO     | __main__:<module>:128 - 2024-09-18: prepare vp to use in nearest neighbor: 0:11:33.194871
2024-10-17 20:49:37.343 | INFO     | __main__:<module>:169 - 2024-10-14: pare down vp: 0:02:16.208887
2024-10-17 20:52:10.568 | INFO     | __main__:<module>:169 - 2024-10-15: pare down vp: 0:02:33.177584
2024-10-17 20:56:36.196 | INFO     | __main__:attach_prior_vp_add_direction:90 - persist vp gddf: 0:04:08.937551
2024-10-17 21:00:39.569 | INFO     | __main__:attach_prior_vp_add_direction:122 - np vectorize arrays for direction: 0:04:03.372933
2024-10-17 21:00:46.826 | INFO     | __main__:<module>:194 - 2024-10-14: export vp direction: 0:08:19.567745
2024-10-17 21:02:15.636 | INFO     | __main__:<module>:200 - 2024-10-14: export usable vp with direction: 0:01:28.809937
2024-10-17 21:02:15.637 | INFO     | __main__:<module>:203 - 2024-10-14: vp_direction script execution time: 0:09:48.377682
2024-10-17 21:06:33.984 | INFO     | __main__:attach_prior_vp_add_direction:90 - persist vp gddf: 0:04:18.346553
2024-10-17 21:10:43.386 | INFO     | __main__:attach_prior_vp_add_direction:122 - np vectorize arrays for direction: 0:04:09.402165
2024-10-17 21:10:50.943 | INFO     | __main__:<module>:194 - 2024-10-15: export vp direction: 0:08:35.305648
2024-10-17 21:12:18.037 | INFO     | __main__:<module>:200 - 2024-10-15: export usable vp with direction: 0:01:27.093838
2024-10-17 21:12:18.040 | INFO     | __main__:<module>:203 - 2024-10-15: vp_direction script execution time: 0:10:02.399486
2024-10-17 21:17:25.614 | INFO     | __main__:<module>:213 - compute dwell df: 0:04:31.222087
2024-10-17 21:18:45.449 | INFO     | __main__:<module>:235 - merge with original and export: 0:01:19.834575
2024-10-17 21:18:45.451 | INFO     | __main__:<module>:236 - vp with dwell time 2024-10-14: 0:05:51.056662
2024-10-17 21:24:09.014 | INFO     | __main__:<module>:213 - compute dwell df: 0:05:23.562191
2024-10-17 21:25:22.669 | INFO     | __main__:<module>:235 - merge with original and export: 0:01:13.654913
2024-10-17 21:25:22.671 | INFO     | __main__:<module>:236 - vp with dwell time 2024-10-15: 0:06:37.217104
2024-10-17 21:31:14.849 | INFO     | __main__:<module>:120 - 2024-10-14: condense vp for trip 0:05:34.574524
2024-10-17 21:42:43.893 | INFO     | __main__:<module>:128 - 2024-10-14: prepare vp to use in nearest neighbor: 0:11:29.044763
2024-10-17 21:47:57.273 | INFO     | __main__:<module>:120 - 2024-10-15: condense vp for trip 0:05:13.379949
2024-10-17 21:59:50.020 | INFO     | __main__:<module>:128 - 2024-10-15: prepare vp to use in nearest neighbor: 0:11:52.747009
<<<<<<< HEAD
2024-10-22 09:23:39.104 | INFO     | __main__:<module>:169 - 2024-10-21: pare down vp: 0:02:24.398016
2024-10-22 09:28:42.875 | INFO     | __main__:attach_prior_vp_add_direction:90 - persist vp gddf: 0:04:37.398042
2024-10-22 09:32:40.528 | INFO     | __main__:attach_prior_vp_add_direction:122 - np vectorize arrays for direction: 0:03:57.653300
2024-10-22 09:32:48.129 | INFO     | __main__:<module>:194 - 2024-10-21: export vp direction: 0:08:42.652692
2024-10-22 09:34:25.498 | INFO     | __main__:<module>:200 - 2024-10-21: export usable vp with direction: 0:01:37.369087
2024-10-22 09:34:25.510 | INFO     | __main__:<module>:203 - 2024-10-21: vp_direction script execution time: 0:10:20.021779
2024-10-22 09:40:44.560 | INFO     | __main__:<module>:213 - compute dwell df: 0:04:51.075567
2024-10-22 09:41:59.428 | INFO     | __main__:<module>:235 - merge with original and export: 0:01:14.867828
2024-10-22 09:41:59.429 | INFO     | __main__:<module>:236 - vp with dwell time 2024-10-21: 0:06:05.943395
2024-10-22 09:47:47.722 | INFO     | __main__:<module>:120 - 2024-10-21: condense vp for trip 0:05:29.635226
2024-10-22 09:59:20.351 | INFO     | __main__:<module>:128 - 2024-10-21: prepare vp to use in nearest neighbor: 0:11:32.628782
=======
2024-10-22 10:54:40.129 | INFO     | __main__:<module>:169 - 2024-10-17: pare down vp: 0:02:28.601683
2024-10-22 10:56:59.322 | INFO     | __main__:<module>:169 - 2024-10-18: pare down vp: 0:02:19.143155
2024-10-22 10:58:40.617 | INFO     | __main__:<module>:169 - 2024-10-19: pare down vp: 0:01:41.293270
2024-10-22 11:00:01.324 | INFO     | __main__:<module>:169 - 2024-10-20: pare down vp: 0:01:20.705921
2024-10-22 11:04:49.310 | INFO     | __main__:attach_prior_vp_add_direction:90 - persist vp gddf: 0:04:30.184605
2024-10-22 11:09:21.049 | INFO     | __main__:attach_prior_vp_add_direction:122 - np vectorize arrays for direction: 0:04:31.738915
2024-10-22 11:09:28.809 | INFO     | __main__:<module>:194 - 2024-10-17: export vp direction: 0:09:09.683696
2024-10-22 11:11:00.434 | INFO     | __main__:<module>:200 - 2024-10-17: export usable vp with direction: 0:01:31.625014
2024-10-22 11:11:00.435 | INFO     | __main__:<module>:203 - 2024-10-17: vp_direction script execution time: 0:10:41.308710
2024-10-22 11:15:18.090 | INFO     | __main__:attach_prior_vp_add_direction:90 - persist vp gddf: 0:04:17.655031
2024-10-22 11:19:44.984 | INFO     | __main__:attach_prior_vp_add_direction:122 - np vectorize arrays for direction: 0:04:26.894225
2024-10-22 11:19:52.477 | INFO     | __main__:<module>:194 - 2024-10-18: export vp direction: 0:08:52.041893
2024-10-22 11:21:28.998 | INFO     | __main__:<module>:200 - 2024-10-18: export usable vp with direction: 0:01:36.521258
2024-10-22 11:21:28.999 | INFO     | __main__:<module>:203 - 2024-10-18: vp_direction script execution time: 0:10:28.563151
2024-10-22 11:24:55.958 | INFO     | __main__:attach_prior_vp_add_direction:90 - persist vp gddf: 0:03:26.958311
2024-10-22 11:28:00.906 | INFO     | __main__:attach_prior_vp_add_direction:122 - np vectorize arrays for direction: 0:03:04.948461
2024-10-22 11:28:06.464 | INFO     | __main__:<module>:194 - 2024-10-19: export vp direction: 0:06:37.464639
2024-10-22 11:29:19.841 | INFO     | __main__:<module>:200 - 2024-10-19: export usable vp with direction: 0:01:13.376619
2024-10-22 11:29:19.842 | INFO     | __main__:<module>:203 - 2024-10-19: vp_direction script execution time: 0:07:50.841258
2024-10-22 11:32:03.060 | INFO     | __main__:attach_prior_vp_add_direction:90 - persist vp gddf: 0:02:43.217987
2024-10-22 11:34:39.186 | INFO     | __main__:attach_prior_vp_add_direction:122 - np vectorize arrays for direction: 0:02:36.126148
2024-10-22 11:34:44.098 | INFO     | __main__:<module>:194 - 2024-10-20: export vp direction: 0:05:24.255933
2024-10-22 11:35:39.028 | INFO     | __main__:<module>:200 - 2024-10-20: export usable vp with direction: 0:00:54.929744
2024-10-22 11:35:39.029 | INFO     | __main__:<module>:203 - 2024-10-20: vp_direction script execution time: 0:06:19.185677
2024-10-22 11:41:43.669 | INFO     | __main__:<module>:213 - compute dwell df: 0:05:24.791492
2024-10-22 11:42:59.709 | INFO     | __main__:<module>:235 - merge with original and export: 0:01:16.039657
2024-10-22 11:42:59.710 | INFO     | __main__:<module>:236 - vp with dwell time 2024-10-17: 0:06:40.831149
2024-10-22 11:47:44.025 | INFO     | __main__:<module>:213 - compute dwell df: 0:04:44.314371
2024-10-22 11:48:56.514 | INFO     | __main__:<module>:235 - merge with original and export: 0:01:12.489157
2024-10-22 11:48:56.515 | INFO     | __main__:<module>:236 - vp with dwell time 2024-10-18: 0:05:56.803528
2024-10-22 11:52:18.668 | INFO     | __main__:<module>:213 - compute dwell df: 0:03:22.152024
2024-10-22 11:53:14.206 | INFO     | __main__:<module>:235 - merge with original and export: 0:00:55.537932
2024-10-22 11:53:14.207 | INFO     | __main__:<module>:236 - vp with dwell time 2024-10-19: 0:04:17.689956
2024-10-22 11:56:13.378 | INFO     | __main__:<module>:213 - compute dwell df: 0:02:59.169544
2024-10-22 11:56:58.693 | INFO     | __main__:<module>:235 - merge with original and export: 0:00:45.315253
2024-10-22 11:56:58.695 | INFO     | __main__:<module>:236 - vp with dwell time 2024-10-20: 0:03:44.484797
2024-10-22 12:03:13.064 | INFO     | __main__:<module>:120 - 2024-10-17: condense vp for trip 0:05:56.405409
2024-10-22 12:15:40.430 | INFO     | __main__:<module>:128 - 2024-10-17: prepare vp to use in nearest neighbor: 0:12:27.365280
2024-10-22 12:21:45.109 | INFO     | __main__:<module>:120 - 2024-10-18: condense vp for trip 0:06:04.678696
2024-10-22 12:34:02.851 | INFO     | __main__:<module>:128 - 2024-10-18: prepare vp to use in nearest neighbor: 0:12:17.741681
2024-10-22 12:37:32.452 | INFO     | __main__:<module>:120 - 2024-10-19: condense vp for trip 0:03:29.600318
2024-10-22 12:45:21.414 | INFO     | __main__:<module>:128 - 2024-10-19: prepare vp to use in nearest neighbor: 0:07:48.962111
2024-10-22 12:48:42.893 | INFO     | __main__:<module>:120 - 2024-10-20: condense vp for trip 0:03:21.478021
2024-10-22 12:55:43.439 | INFO     | __main__:<module>:128 - 2024-10-20: prepare vp to use in nearest neighbor: 0:07:00.545450
>>>>>>> 9135b172
<|MERGE_RESOLUTION|>--- conflicted
+++ resolved
@@ -233,7 +233,6 @@
 2024-10-17 21:42:43.893 | INFO     | __main__:<module>:128 - 2024-10-14: prepare vp to use in nearest neighbor: 0:11:29.044763
 2024-10-17 21:47:57.273 | INFO     | __main__:<module>:120 - 2024-10-15: condense vp for trip 0:05:13.379949
 2024-10-17 21:59:50.020 | INFO     | __main__:<module>:128 - 2024-10-15: prepare vp to use in nearest neighbor: 0:11:52.747009
-<<<<<<< HEAD
 2024-10-22 09:23:39.104 | INFO     | __main__:<module>:169 - 2024-10-21: pare down vp: 0:02:24.398016
 2024-10-22 09:28:42.875 | INFO     | __main__:attach_prior_vp_add_direction:90 - persist vp gddf: 0:04:37.398042
 2024-10-22 09:32:40.528 | INFO     | __main__:attach_prior_vp_add_direction:122 - np vectorize arrays for direction: 0:03:57.653300
@@ -245,7 +244,6 @@
 2024-10-22 09:41:59.429 | INFO     | __main__:<module>:236 - vp with dwell time 2024-10-21: 0:06:05.943395
 2024-10-22 09:47:47.722 | INFO     | __main__:<module>:120 - 2024-10-21: condense vp for trip 0:05:29.635226
 2024-10-22 09:59:20.351 | INFO     | __main__:<module>:128 - 2024-10-21: prepare vp to use in nearest neighbor: 0:11:32.628782
-=======
 2024-10-22 10:54:40.129 | INFO     | __main__:<module>:169 - 2024-10-17: pare down vp: 0:02:28.601683
 2024-10-22 10:56:59.322 | INFO     | __main__:<module>:169 - 2024-10-18: pare down vp: 0:02:19.143155
 2024-10-22 10:58:40.617 | INFO     | __main__:<module>:169 - 2024-10-19: pare down vp: 0:01:41.293270
@@ -289,5 +287,4 @@
 2024-10-22 12:37:32.452 | INFO     | __main__:<module>:120 - 2024-10-19: condense vp for trip 0:03:29.600318
 2024-10-22 12:45:21.414 | INFO     | __main__:<module>:128 - 2024-10-19: prepare vp to use in nearest neighbor: 0:07:48.962111
 2024-10-22 12:48:42.893 | INFO     | __main__:<module>:120 - 2024-10-20: condense vp for trip 0:03:21.478021
-2024-10-22 12:55:43.439 | INFO     | __main__:<module>:128 - 2024-10-20: prepare vp to use in nearest neighbor: 0:07:00.545450
->>>>>>> 9135b172
+2024-10-22 12:55:43.439 | INFO     | __main__:<module>:128 - 2024-10-20: prepare vp to use in nearest neighbor: 0:07:00.545450