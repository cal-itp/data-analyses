"""
Add some GTFS schedule derived metrics
by trip (service frequency and stop spacing).
"""
import geopandas as gpd
import intake
import pandas as pd

from calitp_data_analysis.geography_utils import WGS84
from calitp_data_analysis import utils
from segment_speed_utils import helpers, gtfs_schedule_wrangling
from segment_speed_utils.project_vars import RT_SCHED_GCS, PROJECT_CRS

catalog = intake.open_catalog(
    "../_shared_utils/shared_utils/shared_data_catalog.yml")


def assemble_scheduled_trip_metrics(
    analysis_date: str, 
    dict_inputs: dict
) -> pd.DataFrame:
    """
    Get GTFS schedule trip metrics including time-of-day buckets,
    scheduled service minutes, and median stop spacing.
    """
    STOP_TIMES_FILE = dict_inputs["stop_times_direction_file"]
    
    df = gpd.read_parquet(
        f"{RT_SCHED_GCS}{STOP_TIMES_FILE}_{analysis_date}.parquet"
    )

    trips_to_route = helpers.import_scheduled_trips(
        analysis_date,
        columns = ["trip_instance_key", "route_id", "direction_id"],
        get_pandas = True
    )
    
    time_of_day = (gtfs_schedule_wrangling.get_trip_time_buckets(analysis_date)   
                   [["trip_instance_key", "time_of_day", 
                     "service_minutes"]]
                   .rename(columns = {"service_minutes": "sched_service_min"})
              )
    
    trip_cols = ["schedule_gtfs_dataset_key", "trip_instance_key"]
    
    grouped_df = df.groupby(trip_cols, observed=True, group_keys=False)

    # Get median / mean stop meters for the trip
    # Attach time-of-day and route_id and direction_id
    df2 = pd.merge(
        grouped_df.agg({"stop_meters": "median"}).reset_index().rename(
            columns = {"stop_meters": "median_stop_meters"}),
        time_of_day,
        on = "trip_instance_key",
        how = "left"
    ).merge(
        trips_to_route,
        on = "trip_instance_key",
        how = "inner"
    )
    
    return df2
    
    
def schedule_metrics_by_route_direction(
    df: pd.DataFrame,
    analysis_date: str,
    group_cols: list
) -> pd.DataFrame:
    """
    Aggregate trip-level metrics to route-direction, and 
    attach shape geometry for common_shape_id.
    """
    
    service_freq_df = gtfs_schedule_wrangling.aggregate_time_of_day_to_peak_offpeak(
<<<<<<< HEAD
        df, group_cols)
=======
        df, group_cols, long_or_wide = "long")
>>>>>>> 969e6359
        
    metrics_df = (df.groupby(group_cols, observed=True, group_keys=False)
                  .agg({
                      "median_stop_meters": "mean", 
                      # take mean of the median stop spacing for trip
                      # does this make sense?
                      # median is the single boiled down metric at the trip-level
                      "sched_service_min": "mean",
                  }).reset_index()
                  .rename(columns = {
                      "median_stop_meters": "avg_stop_meters",
                      "sched_service_min": "avg_sched_service_min"
                  })
                 )
<<<<<<< HEAD

    common_shape_for_route_dir = add_common_shape(analysis_date)
=======
    
    round_me = ["avg_stop_meters", "avg_sched_service_min"]
    metrics_df[round_me] = metrics_df[round_me].round(2)

    common_shape = gtfs_schedule_wrangling.most_common_shape_by_route_direction(
        analysis_date
    ).pipe(helpers.remove_shapes_outside_ca)
>>>>>>> 969e6359

    df = pd.merge(
        common_shape,
        metrics_df,
        on = group_cols,
        how = "inner"
    ).merge(
        service_freq_df,
        on = group_cols,
        how = "inner"
    )
    
    return df
<<<<<<< HEAD


def add_common_shape(analysis_date: str):
    """
    For route-direction df, add common_shape_id (most frequent shape)
    and attach that shape geometry
    """
    common_shape = gtfs_schedule_wrangling.most_common_shape_by_route_direction(
        analysis_date).pipe(
        helpers.remove_shapes_outside_ca
    )
    
    return common_shape
=======
>>>>>>> 969e6359
    
    
def pop_density_by_shape(shape_df: gpd.GeoDataFrame):
    
    shape_df = shape_df.to_crs(PROJECT_CRS)
    shape_df = shape_df.assign(
        geometry = shape_df.geometry.buffer(5)
    )
    
    calenviroscreen_lehd = (catalog.calenviroscreen_lehd_by_tract.read()
                            [["Tract", "pop_sq_mi", "geometry"]]
                            .to_crs(PROJECT_CRS)
                           )
    
    calenviroscreen_lehd = calenviroscreen_lehd.assign(
        dense = calenviroscreen_lehd.apply(
            lambda x: 1 if x.pop_sq_mi >= 10_000
            else 0, axis=1
        )
    )
    
    group_cols = ["schedule_gtfs_dataset_key", 
                  "route_id", "direction_id", 
                  "common_shape_id"
                 ]

    shape_overlay = gpd.overlay(
        shape_df[group_cols + ["geometry"]].drop_duplicates(), 
        calenviroscreen_lehd, 
        how = "intersection"
    )
    
    shape_overlay = shape_overlay.assign(
        length = shape_overlay.geometry.length,
    )
    
    shape_grouped = (shape_overlay.groupby(group_cols + ["dense"], 
                                          observed=True, group_keys=False)
                 .agg({"length": "sum"})
                 .reset_index()
                 .rename(columns = {"length": "overlay_length"})
                )
    
    shape_grouped = shape_grouped.assign(
        length = (shape_grouped.groupby(group_cols, 
                                        observed=True, group_keys=False)
                  .overlay_length
                  .transform("sum")
                 )
    )
    
    shape_grouped = shape_grouped.assign(
        pct_dense = (shape_grouped.overlay_length
                     .divide(shape_grouped.length)
                     .round(3)
                    )
    ).query('dense == 1')[
        group_cols + ["pct_dense"]
    ].reset_index(drop=True)
    
    return shape_grouped
    
    
if __name__ == "__main__":
    
    from update_vars import analysis_date_list, CONFIG_DICT
    
    TRIP_EXPORT = CONFIG_DICT["trip_metrics_file"]
    ROUTE_DIR_EXPORT = CONFIG_DICT["route_direction_metrics_file"]
    
    for date in analysis_date_list:
<<<<<<< HEAD
        trip_metrics = assemble_scheduled_trip_metrics(date)
=======
        trip_metrics = assemble_scheduled_trip_metrics(date, CONFIG_DICT)
>>>>>>> 969e6359
                
        trip_metrics.to_parquet(
            f"{RT_SCHED_GCS}{TRIP_EXPORT}_{date}.parquet")
        
        route_cols = [
            "schedule_gtfs_dataset_key", 
            "route_id", 
            "direction_id"
        ]
        
        route_dir_metrics = schedule_metrics_by_route_direction(
            trip_metrics, date, route_cols)

        pop_density_df = pop_density_by_shape(route_dir_metrics)
        
        route_dir_metrics2 = pd.merge(
            route_dir_metrics,
            pop_density_df,
            on = route_cols + ["common_shape_id"],
            how = "left"
        )
            
        utils.geoparquet_gcs_export(
            route_dir_metrics2,
            RT_SCHED_GCS,
            f"{ROUTE_DIR_EXPORT}_{date}"
        )<|MERGE_RESOLUTION|>--- conflicted
+++ resolved
@@ -73,11 +73,7 @@
     """
     
     service_freq_df = gtfs_schedule_wrangling.aggregate_time_of_day_to_peak_offpeak(
-<<<<<<< HEAD
-        df, group_cols)
-=======
         df, group_cols, long_or_wide = "long")
->>>>>>> 969e6359
         
     metrics_df = (df.groupby(group_cols, observed=True, group_keys=False)
                   .agg({
@@ -92,10 +88,6 @@
                       "sched_service_min": "avg_sched_service_min"
                   })
                  )
-<<<<<<< HEAD
-
-    common_shape_for_route_dir = add_common_shape(analysis_date)
-=======
     
     round_me = ["avg_stop_meters", "avg_sched_service_min"]
     metrics_df[round_me] = metrics_df[round_me].round(2)
@@ -103,7 +95,6 @@
     common_shape = gtfs_schedule_wrangling.most_common_shape_by_route_direction(
         analysis_date
     ).pipe(helpers.remove_shapes_outside_ca)
->>>>>>> 969e6359
 
     df = pd.merge(
         common_shape,
@@ -117,22 +108,6 @@
     )
     
     return df
-<<<<<<< HEAD
-
-
-def add_common_shape(analysis_date: str):
-    """
-    For route-direction df, add common_shape_id (most frequent shape)
-    and attach that shape geometry
-    """
-    common_shape = gtfs_schedule_wrangling.most_common_shape_by_route_direction(
-        analysis_date).pipe(
-        helpers.remove_shapes_outside_ca
-    )
-    
-    return common_shape
-=======
->>>>>>> 969e6359
     
     
 def pop_density_by_shape(shape_df: gpd.GeoDataFrame):
@@ -204,11 +179,7 @@
     ROUTE_DIR_EXPORT = CONFIG_DICT["route_direction_metrics_file"]
     
     for date in analysis_date_list:
-<<<<<<< HEAD
-        trip_metrics = assemble_scheduled_trip_metrics(date)
-=======
         trip_metrics = assemble_scheduled_trip_metrics(date, CONFIG_DICT)
->>>>>>> 969e6359
                 
         trip_metrics.to_parquet(
             f"{RT_SCHED_GCS}{TRIP_EXPORT}_{date}.parquet")
