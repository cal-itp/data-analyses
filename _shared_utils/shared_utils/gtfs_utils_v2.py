"""
GTFS utils for v2 warehouse
"""

# import os
# os.environ["CALITP_BQ_MAX_BYTES"] = str(200_000_000_000)

import datetime
from typing import Literal, Union

import geopandas as gpd
import pandas as pd
import shapely
import siuba  # need this to do type hint in functions
from calitp_data_analysis.tables import tbls
from dask import compute, delayed
from shared_utils import geography_utils, rt_utils
from siuba import *

GCS_PROJECT = "cal-itp-data-infra"

# ----------------------------------------------------------------#
# Convenience siuba filtering functions for querying
# ----------------------------------------------------------------#


def filter_operator(operator_feeds: list, include_name: bool = False) -> siuba.dply.verbs.Pipeable:
    """
    Filter if operator_list is present.
    For trips table, operator_feeds can be a list of names or feed_keys.
    For stops, shapes, stop_times, operator_feeds can only be a list of feed_keys.
    """
    # in testing, using _.feed_key or _.name came up with a
    # siuba verb not implemented
    # https://github.com/machow/siuba/issues/407
    # put brackets around should work
    if include_name:
        return filter(_["feed_key"].isin(operator_feeds) | _["name"].isin(operator_feeds))
    else:
        return filter(_["feed_key"].isin(operator_feeds))


def filter_date(
    selected_date: Union[str, datetime.date], date_col: Literal["service_date", "activity_date"]
) -> siuba.dply.verbs.Pipeable:
    return filter(_[date_col] == selected_date)


def subset_cols(cols: list) -> siuba.dply.verbs.Pipeable:
    """
    Select subset of columns, if column list is present.
    Otherwise, skip.
    """
    if cols:
        return select(*cols)
    else:
        # Can't use select(), because we'll select no columns
        # But, without knowing full list of columns, let's just
        # filter out nothing
        return filter()


def filter_custom_col(filter_dict: dict) -> siuba.dply.verbs.Pipeable:
    """
    Unpack the dictionary of custom columns / value to filter on.
    Will unpack up to 5 other conditions...since we now have
    a larger fct_daily_trips table.

    Key: column name
    Value: list with values to keep

    Otherwise, skip.
    """
    if (filter_dict != {}) and (filter_dict is not None):
        keys, values = zip(*filter_dict.items())

        # Accommodate 3 filtering conditions for now
        if len(keys) >= 1:
            filter1 = filter(_[keys[0]].isin(values[0]))
            return filter1

        elif len(keys) >= 2:
            filter2 = filter(_[keys[1]].isin(values[1]))
            return filter1 >> filter2

        elif len(keys) >= 3:
            filter3 = filter(_[keys[2]].isin(values[2]))
            return filter1 >> filter2 >> filter3

        elif len(keys) >= 4:
            filter4 = filter(_[keys[3]].isin(values[3]))
            return filter1 >> filter2 >> filter3 >> filter4

        elif len(keys) >= 5:
            filter5 = filter(_[keys[4]].isin(values[4]))
            return filter1 >> filter2 >> filter3 >> filter4 >> filter5

    elif (filter_dict == {}) or (filter_dict is None):
        return filter()


def filter_feed_options(
    feed_option: Literal[
        "customer_facing",
        "use_subfeeds",
        "current_feeds",
        "include_precursor",
        "include_precursor_and_future",
    ]
) -> siuba.dply.verbs.Pipeable:
    exclude_future = filter(_["is_future"] == False)
    exclude_precursor = filter(_.regional_feed_type != "Regional Precursor Feed")

    if feed_option == "customer_facing":
        return filter(_.regional_feed_type != "Regional Subfeed") >> exclude_future >> exclude_precursor

    elif feed_option == "use_subfeeds":
        return (
            filter(
                _["name"] != "Bay Area 511 Regional Schedule"
            )  # keep VCTC combined because the combined feed is the only feed
            >> exclude_future
            >> exclude_precursor
        )

    elif feed_option == "current_feeds":
        return exclude_future >> exclude_precursor

    elif feed_option == "include_precursor":
        return exclude_future

    elif feed_option == "include_precursor_and_future":
        return filter()

    else:
        return filter()


def check_operator_feeds(operator_feeds: list[str]):
    if len(operator_feeds) == 0:
        raise ValueError("Supply list of feed keys or operator names!")


# ----------------------------------------------------------------#
# Metrolink fixes (shape_ids are missing in trips table).
# Fill it in manually.
# ----------------------------------------------------------------#
METROLINK_SHAPE_TO_ROUTE = {
    "AVin": "Antelope Valley Line",
    "AVout": "Antelope Valley Line",
    "OCin": "Orange County Line",
    "OCout": "Orange County Line",
    "LAXin": "LAX FlyAway Bus",
    "LAXout": "LAX FlyAway Bus",
    "SBin": "San Bernardino Line",
    "SBout": "San Bernardino Line",
    "VTin": "Ventura County Line",
    "VTout": "Ventura County Line",
    "91in": "91 Line",
    "91out": "91 Line",
    "IEOCin": "Inland Emp.-Orange Co. Line",
    "IEOCout": "Inland Emp.-Orange Co. Line",
    "RIVERin": "Riverside Line",
    "RIVERout": "Riverside Line",
}

METROLINK_ROUTE_TO_SHAPE = dict((v, k) for k, v in METROLINK_SHAPE_TO_ROUTE.items())


def get_metrolink_feed_key(selected_date: Union[str, datetime.date], get_df: bool = False) -> pd.DataFrame:
    """
    Get Metrolink's feed_key value.
    """
    metrolink_in_airtable = get_transit_organizations_gtfs_dataset_keys(
        keep_cols=["key", "name"], custom_filtering={"name": ["Metrolink Schedule"]}
    )

    metrolink_feed = (
        tbls.mart_gtfs.fct_daily_schedule_feeds()
        >> filter(_.date == selected_date, _.is_future == False)
        >> inner_join(_, metrolink_in_airtable, on="gtfs_dataset_key")
        >> subset_cols(["feed_key", "name"])
        >> collect()
    )

    if get_df:
        return metrolink_feed
    else:
        return metrolink_feed.feed_key.iloc[0]


def fill_in_metrolink_trips_df_with_shape_id(trips: pd.DataFrame, metrolink_feed_key: str) -> pd.DataFrame:
    """
    trips: pandas.DataFrame.
            What is returned from tbls.mart_gtfs.fct_daily_scheduled_trips
            or some dataframe derived from that.

    Returns only Metrolink rows, with shape_id filled in.
    """
    # Even if an entire routes df is supplied, subset to just Metrolink
    df = trips[trips.feed_key == metrolink_feed_key].reset_index(drop=True)

    # direction_id==1 (inbound), toward LA Union Station
    # direction_id==0 (outbound), toward Irvine/Oceanside, etc

    df = df.assign(
        shape_id=df.route_id.apply(lambda x: METROLINK_ROUTE_TO_SHAPE[x]).str.replace("in", "").str.replace("out", "")
    )

    # OCin and OCout are not distinguished in dictionary
    df = df.assign(
        shape_id=df.apply(
            lambda x: x.shape_id + "out" if x.direction_id == 0 else x.shape_id + "in",
            axis=1,
        )
    )

    return df


def get_transit_organizations_gtfs_dataset_keys(
    keep_cols: list[str], custom_filtering: dict = None, get_df: bool = False
) -> Union[pd.DataFrame, siuba.sql.verbs.LazyTbl]:
    """
    From Airtable GTFS datasets, get the datasets (and gtfs_dataset_key)
    for usable feeds.

    With no filters, all available dataset quartets are returned.
    """
    dim_gtfs_datasets = (
        tbls.mart_transit_database.dim_gtfs_datasets()
        >> filter(_.data_quality_pipeline == True)  # if True, we can use
        >> subset_cols(keep_cols)
        >> filter_custom_col(custom_filtering)
        >> rename(gtfs_dataset_key="key")
    )

    if get_df:
        dim_gtfs_datasets = dim_gtfs_datasets >> collect()

    return dim_gtfs_datasets


def schedule_daily_feed_to_organization(
    selected_date: Union[str, datetime.date],
    keep_cols: list[str] = [],
    get_df: bool = True,
    feed_option: Literal[
        "customer_facing",
        "use_subfeeds",
        "current_feeds",
        "include_precursor",
        "include_precursor_and_future",
    ] = "use_subfeeds",
) -> Union[pd.DataFrame, siuba.sql.verbs.LazyTbl]:
    """
    Select a date, find what feeds are present, and
    merge in organization name

    Analyst would manually include or exclude feeds based on any of the columns.
    Custom filtering doesn't work well, with all the NaNs/Nones/booleans.

    As we move down the options, generally, more rows should be returned.

    * customer_facing: when there are multiple feeds for an organization,
            favor the customer facing one.
            Applies to: Bay Area 511 combined feed favored over subfeeds

    * use_subfeeds: when there are multiple feeds for an organization,
            favor the subfeeds.
            Applies to: Bay Area 511 subfeeds favored over combind feed

    * current_feeds: all current feeds (combined and subfeeds present)

    * include_precursor: include precursor feeds
                Caution: would result in duplicate organization names

    * include_precursor_and_future: include precursor feeds and future feeds.
                Caution: would result in duplicate organization names
    """
    # Get GTFS schedule datasets from Airtable
    dim_gtfs_datasets = get_transit_organizations_gtfs_dataset_keys(
        keep_cols=["key", "name", "type", "regional_feed_type"],
        custom_filtering={"type": ["schedule"]},
        get_df=False,
    )

    # Merge on gtfs_dataset_key to get organization name
    fact_feeds = (
        tbls.mart_gtfs.fct_daily_schedule_feeds()
        >> filter(_.date == selected_date)
        >> inner_join(_, dim_gtfs_datasets, on="gtfs_dataset_key")
    )

    if get_df:
        fact_feeds = (
            fact_feeds
            >> collect()
            # apparently order matters - if this is placed before
            # the collect(), it filters out wayyyy too many
            >> filter_feed_options(feed_option)
        )

    return fact_feeds >> subset_cols(keep_cols)


def get_trips(
    selected_date: Union[str, datetime.date],
    operator_feeds: list[str] = [],
    trip_cols: list[str] = [],
    get_df: bool = True,
    custom_filtering: dict = None,
) -> Union[pd.DataFrame, siuba.sql.verbs.LazyTbl]:
    """
    Query fct_daily_scheduled_trips

    Must supply a list of feed_keys returned from
    schedule_daily_feed_to_organization() or subset of those results.
    """
    check_operator_feeds(operator_feeds)

    trips = (
        tbls.mart_gtfs.fct_daily_scheduled_trips()
        >> filter_date(selected_date, date_col="service_date")
        >> filter_operator(operator_feeds, include_name=True)
        >> filter_custom_col(custom_filtering)
    )

    # subset of columns must happen after Metrolink fix...
    # otherwise, the Metrolink fix may depend on more columns that
    # get subsetted out
    if get_df:
        metrolink_feed_key_name_df = get_metrolink_feed_key(selected_date=selected_date, get_df=True)
        metrolink_feed_key = metrolink_feed_key_name_df.feed_key.iloc[0]
        metrolink_name = metrolink_feed_key_name_df.name.iloc[0]

        # Handle Metrolink when we need to
        if (metrolink_feed_key in operator_feeds) or (metrolink_name in operator_feeds):
            metrolink_trips = trips >> filter(_.feed_key == metrolink_feed_key) >> collect()
            not_metrolink_trips = trips >> filter(_.feed_key != metrolink_feed_key) >> collect()

            # Fix Metrolink trips as a pd.DataFrame, then concatenate
            # This means that LazyTbl output will not show correct results
            corrected_metrolink = fill_in_metrolink_trips_df_with_shape_id(metrolink_trips, metrolink_feed_key)

            trips = pd.concat([not_metrolink_trips, corrected_metrolink], axis=0, ignore_index=True)[
                trip_cols
            ].reset_index(drop=True)

        elif metrolink_feed_key not in operator_feeds:
            trips = trips >> subset_cols(trip_cols) >> collect()

    return trips >> subset_cols(trip_cols)


def get_shapes(
    selected_date: Union[str, datetime.date],
    operator_feeds: list[str] = [],
    shape_cols: list[str] = [],
    get_df: bool = True,
    crs: str = geography_utils.WGS84,
    custom_filtering: dict = None,
) -> gpd.GeoDataFrame:
    """
    Query fct_daily_scheduled_shapes.

    Must supply a list of feed_keys returned from
    schedule_daily_feed_to_organization() or subset of those results.
    """
    check_operator_feeds(operator_feeds)

    shapes = (
        tbls.mart_gtfs.fct_daily_scheduled_shapes()
<<<<<<< HEAD
        >> filter(_.activity_date == selected_date) # service_date no longer present in tbl; should we change others?
=======
        >> filter_date(selected_date, date_col="activity_date")
>>>>>>> 257e7962
        >> filter_operator(operator_feeds, include_name=False)
        >> filter_custom_col(custom_filtering)
    )

    if get_df:
        shapes = shapes >> collect()
        if not shape_cols:
             # maintain usual behaviour of returning all in absence of subset param
             # must first drop pt_array since it's replaced by make_routes_gdf
            shape_cols = list((shapes >> select(-_.pt_array)).columns)
        shapes_gdf = geography_utils.make_routes_gdf(shapes, crs=crs)[shape_cols + ["geometry"]]

        return shapes_gdf

    else:
        return shapes >> subset_cols(shape_cols)


def get_stops(
    selected_date: Union[str, datetime.date],
    operator_feeds: list[str] = [],
    stop_cols: list[str] = [],
    get_df: bool = True,
    crs: str = geography_utils.WGS84,
    custom_filtering: dict = None,
) -> Union[gpd.GeoDataFrame, siuba.sql.verbs.LazyTbl]:
    """
    Query fct_daily_scheduled_stops.

    Must supply a list of feed_keys or organization names returned from
    schedule_daily_feed_to_organization() or subset of those results.
    """
    check_operator_feeds(operator_feeds)

    # If pt_geom is not kept in the final, we still need it
    # to turn this into a gdf
    if (stop_cols) and ("pt_geom" not in stop_cols):
        stop_cols_with_geom = stop_cols + ["pt_geom"]
    else:
        stop_cols_with_geom = stop_cols[:]

    stops = (
        tbls.mart_gtfs.fct_daily_scheduled_stops()
<<<<<<< HEAD
        >> filter(_.activity_date == selected_date) # service_date no longer present in tbl;should we change others?
=======
        >> filter_date(selected_date, date_col="activity_date")
>>>>>>> 257e7962
        >> filter_operator(operator_feeds, include_name=False)
        >> filter_custom_col(custom_filtering)
        >> subset_cols(stop_cols_with_geom)
    )

    if get_df:
        stops = stops >> collect()

        geom = [shapely.wkt.loads(x) for x in stops.pt_geom]

        stops = gpd.GeoDataFrame(stops, geometry=geom, crs="EPSG:4326").to_crs(crs).drop(columns="pt_geom")

        return stops
    else:
        return stops >> subset_cols(stop_cols)


def hour_tuple_to_seconds(hour_tuple: tuple[int]) -> tuple[int]:
    """
    If given a tuple(start_hour, end_hour), it will return
    tuple of (start_seconds, end_seconds)
    Let's use this to filter with the arrival_time and departure_time .

    For just 1 hour, use the same hour for start and end in the tuple.
    Ex: departure_hours = (12, 12)
    """
    SEC_IN_HOUR = 60 * 60
    start_sec = hour_tuple[0] * SEC_IN_HOUR
    end_sec = hour_tuple[1] * SEC_IN_HOUR - 1  # 1 sec before the next hour

    return (start_sec, end_sec)


def filter_start_end_ts(time_filters: dict, time_col: Literal["arrival", "departure"]) -> siuba.dply.verbs.Pipeable:
    """
    For arrival or departure, grab the hours to subset and
    convert the (start_hour, end_hour) tuple into seconds,
    and return the siuba filter
    """
    desired_hour_tuple = time_filters[time_col]
    (start_sec, end_sec) = hour_tuple_to_seconds(desired_hour_tuple)

    return filter(_[f"{time_col}_sec"] >= start_sec, _[f"{time_col}_sec"] <= end_sec)


def get_stop_times(
    selected_date: Union[str, datetime.date],
    operator_feeds: list[str] = [],
    stop_time_cols: list[str] = [],
    get_df: bool = False,
    time_filters: dict = {
        "arrival": (0, 26),
        "departure": (0, 26),
    },  # since some trips wrap past midnight,
    # let's capture all the way through the 25th hour
    trip_df: Union[pd.DataFrame, siuba.sql.verbs.LazyTbl] = None,
    custom_filtering: dict = None,
) -> Union[pd.DataFrame, siuba.sql.verbs.LazyTbl]:
    """
    Download stop times table for operator on a day.

    Allow a pre-existing trips table to be supplied.
    If not, run a fresh trips query.

    get_df: bool.
            If True, return pd.DataFrame
    """
    check_operator_feeds(operator_feeds)

    # Fill in time_filters dict so arrival and departure are both there
    time_filters.setdefault("arrival", (0, 26))
    time_filters.setdefault("departure", (0, 26))

    trip_id_cols = ["feed_key", "trip_id"]

    if trip_df is None:
        # Grab the trips for that day
        trips_on_day = get_trips(selected_date=selected_date, trip_cols=trip_id_cols, get_df=False)

    elif trip_df is not None:
        if isinstance(trip_df, siuba.sql.verbs.LazyTbl):
            trips_on_day = trip_df >> select(trip_id_cols)

        # Have to handle pd.DataFrame separately later
        elif isinstance(trip_df, pd.DataFrame):
            trips_on_day = trip_df[trip_id_cols]

    if not isinstance(trips_on_day, pd.DataFrame):
        stop_times = (
            tbls.mart_gtfs.dim_stop_times()
            >> filter_operator(operator_feeds, include_name=True)
            >> inner_join(_, trips_on_day, on=trip_id_cols)
            >> filter_start_end_ts(time_filters, "arrival")
            >> filter_start_end_ts(time_filters, "departure")
            >> filter_custom_col(custom_filtering)
            >> subset_cols(stop_time_cols)
        )

    elif isinstance(trips_on_day, pd.DataFrame):
        # if trips is pd.DataFrame, can't use inner_join because that needs LazyTbl
        # on both sides. Use .isin then
        stop_times = (
            tbls.mart_gtfs.dim_stop_times()
            >> filter_operator(operator_feeds, include_name=False)
            >> filter(_.trip_id.isin(trips_on_day.trip_id))
            >> filter_start_end_ts(time_filters, "arrival")
            >> filter_start_end_ts(time_filters, "departure")
            >> filter_custom_col(custom_filtering)
            >> subset_cols(stop_time_cols)
        )

    if get_df:
        stop_times = stop_times >> collect()

        # Since we can parse by arrival or departure hour, let's
        # make it available when df is returned
        stop_times = stop_times.assign(
            arrival_hour=pd.to_datetime(stop_times.arrival_sec, unit="s").dt.hour,
            departure_hour=pd.to_datetime(stop_times.departure_sec, unit="s").dt.hour,
        )

    return stop_times


# ----------------------------------------------------------------#
# Concatenate all stashed files in GCS
# ----------------------------------------------------------------#
# Moving forward, should use cached files whenever possible
# especially for external-facing analysis
# get the most use out of caching and create the same
# "universe" of operators whenever we can


def compiled_cached(
    dataset: Literal["routelines", "stops", "trips", "st"],
    analysis_date: Union[datetime.date, str],
    operator_feeds: list = [],
    import_path: str = "gs://calitp-analytics-data/data-analyses/rt_delay/cached_views/",
    export_path: str = "gs://calitp-analytics-data/data-analyses/rt_delay/compiled_cached_views/",
):
    """
    Use cached files whenever possible, instead of running fresh query.
    Routelines and stops are geospatial, import and export with geopandas.
    """
    date_str = rt_utils.format_date(analysis_date)

    filename = f"{dataset}_{feed_key}_{date_str}.parquet"

    if dataset in ["trips", "st"]:
        dfs = [delayed(pd.read_parquet)(filename) for feed_key in operator_feeds]

    elif dataset in ["routelines", "stops"]:
        dfs = [delayed(gpd.read_parquet)(filename) for feed_key in operator_feeds]

    # after reading in a list of delayed dfs/gdfs, compute them, and concat
    results = [compute(i)[0] for i in dfs]
    df = pd.concat(results, axis=0).drop_duplicates().reset_index(drop=True)

    if isinstance(df, pd.DataFrame):
        df.to_parquet(f"{export_path}{filename}")
        print(f"exported df: {filename}")

    elif isinstance(df, gpd.GeoDataFrame):
        utils.geoparquet_gcs_export(df, export_path, filename)
        print(f"exported gdf: {filename}")<|MERGE_RESOLUTION|>--- conflicted
+++ resolved
@@ -371,11 +371,7 @@
 
     shapes = (
         tbls.mart_gtfs.fct_daily_scheduled_shapes()
-<<<<<<< HEAD
-        >> filter(_.activity_date == selected_date) # service_date no longer present in tbl; should we change others?
-=======
         >> filter_date(selected_date, date_col="activity_date")
->>>>>>> 257e7962
         >> filter_operator(operator_feeds, include_name=False)
         >> filter_custom_col(custom_filtering)
     )
@@ -419,11 +415,7 @@
 
     stops = (
         tbls.mart_gtfs.fct_daily_scheduled_stops()
-<<<<<<< HEAD
-        >> filter(_.activity_date == selected_date) # service_date no longer present in tbl;should we change others?
-=======
         >> filter_date(selected_date, date_col="activity_date")
->>>>>>> 257e7962
         >> filter_operator(operator_feeds, include_name=False)
         >> filter_custom_col(custom_filtering)
         >> subset_cols(stop_cols_with_geom)
