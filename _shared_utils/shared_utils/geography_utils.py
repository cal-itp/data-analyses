--- conflicted
+++ resolved
@@ -150,11 +150,7 @@
             # Convert from a bunch of points to a line (for a route, there are multiple points)
             route_line = shapely.geometry.LineString(list(single_shape['geometry']))
             single_route = (single_shape
-<<<<<<< HEAD
-                           [['calitp_itp_id', 'calitp_url_number', 'shape_id', 'calitp_extracted_at']]
-=======
-                           [['calitp_itp_id', 'shape_id']]
->>>>>>> d3378f9c
+                           [['calitp_itp_id', 'calitp_url_number', 'shape_id']]
                            .iloc[[0]]
                           ) ##preserve info cols
             single_route['geometry'] = route_line
