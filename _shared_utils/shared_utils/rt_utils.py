--- conflicted
+++ resolved
@@ -16,18 +16,7 @@
 import siuba  # need for type hints
 from calitp_data_analysis.tables import tbls
 from numba import jit
-<<<<<<< HEAD
-from shared_utils import (
-    geography_utils,
-    gtfs_utils,
-    gtfs_utils_v2,
-    map_utils,
-    rt_dates,
-    utils,
-)
-=======
-from shared_utils import geography_utils, gtfs_utils_v2, utils
->>>>>>> a6c178d3
+from shared_utils import geography_utils, gtfs_utils_v2, utils, rt_dates
 from siuba import *
 
 # from zoneinfo import ZoneInfo
