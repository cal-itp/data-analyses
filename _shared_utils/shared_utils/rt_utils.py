import base64
import datetime as dt
import gzip
import json
import os
import re
import time
from pathlib import Path
from typing import Literal, Union

import branca
import dask_geopandas as dg
import folium
import geopandas as gpd
import numpy as np
import pandas as pd
import shapely
from calitp_data_analysis import geography_utils, get_fs, utils
from calitp_data_analysis.tables import tbls
from numba import jit
from shared_utils import gtfs_utils_v2, rt_dates
from siuba import *

fs = get_fs()

# set system time
os.environ["TZ"] = "America/Los_Angeles"
time.tzset()

GCS_PROJECT = "cal-itp-data-infra"
BUCKET_NAME = "calitp-analytics-data"
BUCKET_DIR = "data-analyses/rt_delay"
GCS_FILE_PATH = f"gs://{BUCKET_NAME}/{BUCKET_DIR}/"
EXPORT_PATH = f"{GCS_FILE_PATH}cached_views/"
SHN_PATH = "gs://calitp-analytics-data/data-analyses/bus_service_increase/highways.parquet"
VP_FILE_PATH = f"gs://{BUCKET_NAME}/data-analyses/rt_segment_speeds/"
V2_SUBFOLDER = "v2_cached_views/"

SPA_MAP_SITE = "https://embeddable-maps.calitp.org/"
SPA_MAP_BUCKET = "calitp-map-tiles/"
SPEEDMAP_LEGEND_URL = "https://storage.googleapis.com/calitp-map-tiles/speeds_legend.svg"
VARIANCE_LEGEND_URL = "https://storage.googleapis.com/calitp-map-tiles/variance_legend.svg"
ACCESS_SPEEDMAP_LEGEND_URL = "https://storage.googleapis.com/calitp-map-tiles/speeds_legend_color_access.svg"

MPH_PER_MPS = 2.237  # use to convert meters/second to miles/hour
METERS_PER_MILE = 1609.34
# Colorscale
# ZERO_THIRTY_COLORSCALE = branca.colormap.step.RdYlGn_10.scale(vmin=0, vmax=30)
# ZERO_THIRTY_COLORSCALE.caption = "Speed (miles per hour)"
ACCESS_ZERO_THIRTY_COLORSCALE = branca.colormap.step.RdBu_10.scale(vmin=0, vmax=30)
ACCESS_ZERO_THIRTY_COLORSCALE.caption = "Speed (miles per hour)"
VARIANCE_COLORS = branca.colormap.step.Blues_06.colors[1:]  # actual breaks will vary
VARIANCE_RANGE = np.arange(1, 2.8, 0.3)
VARIANCE_FIXED_COLORSCALE = branca.colormap.StepColormap(
    colors=VARIANCE_COLORS, index=VARIANCE_RANGE, vmin=min(VARIANCE_RANGE), vmax=max(VARIANCE_RANGE)
)
VARIANCE_FIXED_COLORSCALE.caption = "80th percentile to 20th percentile speed ratio (variation in speeds)"

# Datetime formats
DATE_WEEKDAY_FMT = "%b %d (%a)"  # Jun 01 (Wed) for 6/1/22
MONTH_DAY_FMT = "%m_%d"  # 6_01 for 6/1/22
HOUR_MIN_FMT = "%H:%M"  # 08:00 for 8 am, 13:00 for 1pm
HOUR_MIN_SEC_FMT = "%H:%M:%S"  # 08:15:05 for 8:15 am + 5 sec, 13:15:05 for 1:15pm + 5 sec
FULL_DATE_FMT = "%Y-%m-%d"  # 2022-06-01 for 6/1/22

# decide to use v1 cached data from gcs or v2 warehouse cached data/fresh queries
warehouse_cutoff_date = dt.date(2022, 12, 31)

trip_cols = [
    "feed_key",
    "trip_key",
    "gtfs_dataset_key",
    "service_date",
    "trip_id",
    "route_id",
    "route_short_name",
    "shape_id",
    "direction_id",
    "route_type",
    "route_long_name",
    "route_desc",
]

st_cols = [
    "feed_key",
    "trip_id",
    "stop_id",
    "arrival_time",
    "departure_time",
    "timepoint",
    "stop_sequence",
    "continuous_drop_off",
    "continuous_pickup",
    "arrival_sec",
    "departure_sec",
]
# must include _sec for util to work...
stop_cols = ["feed_key", "stop_id", "stop_name", "pt_geom"]
# must include pt_geom to return gdf
shape_cols = ["feed_key", "shape_id"]


# used in gtfs_utils
def format_date(analysis_date: Union[dt.date, str]) -> str:
    """
    Get date formatted correctly in all the queries
    """
    if isinstance(analysis_date, dt.date):
        return analysis_date.strftime(FULL_DATE_FMT)
    elif isinstance(analysis_date, str):
        return dt.datetime.strptime(analysis_date, FULL_DATE_FMT).date()


def reversed_colormap(existing: branca.colormap.ColorMap) -> branca.colormap.ColorMap:
    return branca.colormap.LinearColormap(
        colors=list(reversed(existing.colors)), vmin=existing.vmin, vmax=existing.vmax
    )


def cardinal_definition_rules(distance_east: float, distance_north: float) -> str:
    if abs(distance_east) > abs(distance_north):
        if distance_east > 0:
            return "Eastbound"
        elif distance_east < 0:
            return "Westbound"
        else:
            return "Unknown"
    else:
        if distance_north > 0:
            return "Northbound"
        elif distance_north < 0:
            return "Southbound"
        else:
            return "Unknown"


def primary_cardinal_direction(
    origin: shapely.geometry.Point,
    destination: shapely.geometry.Point,
) -> str:
    """
    origin: shapely.geometry.Point
    destination: shapely.geometry.Point

    Takes point geometry and returns the primary cardinal direction
    (north, south, east, west). To use, first grab the origin
    and destination of a line geometry.
    """
    distance_east = destination.x - origin.x
    distance_north = destination.y - origin.y

    return cardinal_definition_rules(distance_east, distance_north)


def add_origin_destination(
    gdf: Union[gpd.GeoDataFrame, dg.GeoDataFrame],
) -> Union[gpd.GeoDataFrame, dg.GeoDataFrame]:
    """
    For a gdf, add the origin, destination columns given a linestring.
    Note: multilinestring may not work!
    https://gis.stackexchange.com/questions/358584/how-to-extract-long-and-lat-of-start-and-end-points-to-seperate-columns-from-t
    """
    if isinstance(gdf, dg.GeoDataFrame):
        gdf = gdf.assign(
            origin=gdf.geometry.apply(
                lambda x: shapely.get_point(x, 0),
                meta=("origin", "geometry"),
            ),
            destination=gdf.geometry.apply(
                lambda x: shapely.get_point(x, -1),
                meta=("destination", "geometry"),
            ),
        )

    elif isinstance(gdf, gpd.GeoDataFrame):
        gdf = gdf.assign(
            origin=gdf.geometry.apply(lambda x: shapely.get_point(x, 0)),
            destination=gdf.geometry.apply(lambda x: shapely.get_point(x, -1)),
        )

    return gdf


direction_grouping = {
    "Northbound": "north-south",
    "Southbound": "north-south",
    "Eastbound": "east-west",
    "Westbound": "east-west",
}


def add_route_cardinal_direction(
    df: Union[gpd.GeoDataFrame, dg.GeoDataFrame],
    origin: str = "origin",
    destination: str = "destination",
) -> Union[gpd.GeoDataFrame, dg.GeoDataFrame]:
    """
    Apply cardinal direction to gdf.

    Returns gdf with new columns: route_primary_direction and route_direction

       route_primary_direction: Northbound, Southbound, Eastbound, Westbound
       route_direction: north-south, east-west
    """

    # Stick the origin/destination of a route_id and return the primary cardinal direction
    if isinstance(df, dg.GeoDataFrame):
        df = df.assign(
            route_primary_direction=df.apply(
                lambda x: primary_cardinal_direction(x[origin], x[destination]),
                axis=1,
                meta=("route_direction", "str"),
            )
        )

    elif isinstance(df, gpd.GeoDataFrame):
        df = df.assign(
            route_primary_direction=df.apply(lambda x: primary_cardinal_direction(x[origin], x[destination]), axis=1)
        )

    # In cases where you don't care exactly if it's southbound or northbound,
    # but care that it's north-south, such as
    # testing for orthogonality of 2 bus routes intersecting
    df = df.assign(
        route_direction=df.route_primary_direction.map(direction_grouping),
    )

    return df


def show_full_df(df: pd.DataFrame):
    with pd.option_context("display.max_rows", None):
        return display(df)


def fix_arrival_time(gtfs_timestring: str) -> tuple[str, int]:
    """Reformats a GTFS timestamp (which allows the hour to exceed
    24 to mark service day continuity)
    to standard 24-hour time.
    """
    extra_day = 0
    if not gtfs_timestring:  # preserve none if time not provided
        return None, extra_day
    split = gtfs_timestring.split(":")
    hour = int(split[0])

    if hour >= 24:
        extra_day = 1
        split[0] = str(hour - 24)
        corrected = (":").join(split)
        return corrected.strip(), extra_day

    else:
        return gtfs_timestring.strip(), extra_day


# TODO use?
def gtfs_time_to_dt(df: pd.DataFrame) -> pd.DataFrame:
    date = df.service_date

    timestring, extra_day = fix_arrival_time(df.arrival_time)

    df["arrival_dt"] = dt.datetime.combine(
        date + dt.timedelta(days=extra_day),
        dt.datetime.strptime(timestring, HOUR_MIN_SEC_FMT).time(),
    )

    return df


def interpolate_arrival_times(df):
    """
    Interpolate between provided arrival_times linearly with distance
    """
    interp_df = df.dropna(subset=["arrival_time"])
    yp = interp_df.arrival_time.to_numpy()
    yp = yp.astype("datetime64[s]").astype("float64")
    xp = interp_df.shape_meters.to_numpy()

    def interpolator(x, shape_meters_array, arrival_time_np):
        return np.interp(x, shape_meters_array, arrival_time_np)

    df = df.assign(
        arrival_time=df.apply(
            lambda x: interpolator(x.shape_meters, xp, yp) if pd.isnull(x.arrival_time) else x.arrival_time,
            axis=1,
        )
    )

    df["arrival_time"] = df.arrival_time.to_numpy().astype("datetime64[s]")

    return df


def check_cached(
    filename: str,
    GCS_FILE_PATH: Union[str, Path] = GCS_FILE_PATH,
    subfolder: Union[str, Path] = "cached_views/",
) -> Union[str, Path]:
    """
    Check GCS bucket to see if a file already is there.
    Returns the path, if it exists.

    GCS_FILE_PATH: Defaults to gs://calitp-analytics-data/data-analyses/rt_delay/
    """
    path = f"{GCS_FILE_PATH}{subfolder}{filename}"
    if fs.exists(path):
        return path
    else:
        return None


def trips_cached(itp_id: int, date_str: str) -> pd.DataFrame:
    """
    Check for the trips file for that operator on selected date.
    Use in all the queries that can take a trips pd.DataFrame.

    If not, return None, and a fresh query can be run.
    """
    trips_cached = check_cached(f"trips_{itp_id}_{date_str}.parquet")

    if trips_cached:
        return pd.read_parquet(trips_cached)
    else:
        return None


def get_speedmaps_ix_df(analysis_date: dt.date, itp_id: Union[int, None] = None) -> pd.DataFrame:
    """
    Collect relevant keys for finding all schedule and rt data for a reports-assessed organization.
    Note that organizations may have multiple sets of feeds, or share feeds with other orgs.

    Used with specific itp_id in rt_analysis.rt_parser.OperatorDayAnalysis, or without specifying itp_id
    to get an overall table of which datasets were processed and how to deduplicate if needed
    """
    analysis_dt = dt.datetime.combine(analysis_date, dt.time(0))

    daily_service = tbls.mart_gtfs.fct_daily_feed_scheduled_service_summary() >> select(
        _.schedule_gtfs_dataset_key == _.gtfs_dataset_key, _.feed_key, _.service_date
    )

    dim_orgs = (
        tbls.mart_transit_database.dim_organizations()
        >> filter(_._valid_from <= analysis_dt, _._valid_to > analysis_dt)
        >> select(_.source_record_id, _.caltrans_district)
    )

    org_feeds_datasets = (
        tbls.mart_transit_database.dim_provider_gtfs_data()
        >> filter(_._valid_from <= analysis_dt, _._valid_to >= analysis_dt)
        >> filter(
            _.public_customer_facing_or_regional_subfeed_fixed_route, _.vehicle_positions_gtfs_dataset_key != None
        )
        >> inner_join(_, daily_service, by="schedule_gtfs_dataset_key")
        >> inner_join(_, dim_orgs, on={"organization_source_record_id": "source_record_id"})
        >> filter(_.service_date == analysis_date)
        >> select(
            _.feed_key,
            _.schedule_gtfs_dataset_key,
            _.vehicle_positions_gtfs_dataset_key,
            _.organization_itp_id,
            _.caltrans_district,
            _.organization_name,
            _.service_date,
        )
    )

    if itp_id:
        org_feeds_datasets = org_feeds_datasets >> filter(_.organization_itp_id == itp_id)

    return org_feeds_datasets >> collect()


def compose_filename_check(ix_df: pd.DataFrame, table: str):
    """
    Compose target filename for cached warehouse queries (as used in rt_analysis.rt_parser.OperatorDayAnalysis),
    then check if cached data already exists on GCS
    """
    service_date = ix_df.service_date.iloc[0].date()
    date_str = service_date.strftime(FULL_DATE_FMT)
    assert date_str in rt_dates.DATES.values(), "selected date not in rt_dates"
    filename = f"{table}_{ix_df.organization_itp_id.iloc[0]}_{date_str}.parquet"
    path = check_cached(filename=filename, subfolder=V2_SUBFOLDER)

    return filename, path, service_date


def get_vehicle_positions(ix_df: pd.DataFrame) -> gpd.GeoDataFrame:
    """
    Using ix_df as a guide, download all-operator data from GCS as queried via:
        https://github.com/cal-itp/data-analyses/blob/main/open_data/download_vehicle_positions.py
    Filter to relevant vehicle positions datasets; cache filtered version
    """

    filename, path, service_date = compose_filename_check(ix_df, "vp")
    date_str = service_date.isoformat()

    if path:
        print(f"found vp parquet at {path}")
        org_vp = gpd.read_parquet(path)
    else:
        vp_all = gpd.read_parquet(f"{VP_FILE_PATH}vp_{date_str}.parquet")
        org_vp = vp_all >> filter(_.gtfs_dataset_key.isin(ix_df.vehicle_positions_gtfs_dataset_key))
        org_vp = org_vp >> select(-_.location_timestamp, -_.service_date, -_.activity_date)
        org_vp = org_vp.to_crs(geography_utils.CA_NAD83Albers_m)
        utils.geoparquet_gcs_export(org_vp, GCS_FILE_PATH + V2_SUBFOLDER, filename)

    return org_vp


def get_trips(ix_df: pd.DataFrame) -> pd.DataFrame:
    """
    Using ix_df as a guide, query warehouse for trips via shared_utils.gtfs_utils_v2
    Only request columns used in speedmap workflow; cache
    """
    filename, path, service_date = compose_filename_check(ix_df, "trips")

    if path:
        print(f"found trips parquet at {path}")
        org_trips = pd.read_parquet(path)
    else:
        feed_key_list = list(ix_df.feed_key.unique())
        org_trips = gtfs_utils_v2.get_trips(service_date, feed_key_list, trip_cols)
        org_trips.to_parquet(GCS_FILE_PATH + V2_SUBFOLDER + filename)

    return org_trips


def get_st(ix_df: pd.DataFrame, trip_df: pd.DataFrame) -> pd.DataFrame:
    """
    Using ix_df as a guide, query warehouse for stop_times via shared_utils.gtfs_utils_v2
    Only request columns used in speedmap workflow; cache
    """
    filename, path, service_date = compose_filename_check(ix_df, "st")

    if path:
        print(f"found stop times parquet at {path}")
        org_st = pd.read_parquet(path)
    else:
        feed_key_list = list(ix_df.feed_key.unique())
        org_st = gtfs_utils_v2.get_stop_times(
            service_date, feed_key_list, trip_df=trip_df, stop_time_cols=st_cols, get_df=True
        )
        org_st = org_st >> select(-_.arrival_sec, -_.departure_sec)
        org_st.to_parquet(GCS_FILE_PATH + V2_SUBFOLDER + filename)

    return org_st


def get_stops(ix_df: pd.DataFrame) -> gpd.GeoDataFrame:
    """
    Using ix_df as a guide, query warehouse for stops via shared_utils.gtfs_utils_v2
    Only request columns used in speedmap workflow; cache
    """
    filename, path, service_date = compose_filename_check(ix_df, "stops")

    if path:
        print(f"found stops parquet at {path}")
        org_stops = gpd.read_parquet(path)
    else:
        feed_key_list = list(ix_df.feed_key.unique())
<<<<<<< HEAD
        org_stops = gtfs_utils_v2.get_stops(service_date, feed_key_list, stop_cols, crs=geography_utils.CA_NAD83Albers_m)
=======
        org_stops = gtfs_utils_v2.get_stops(
            service_date, feed_key_list, stop_cols, crs=geography_utils.CA_NAD83Albers_m
        )
>>>>>>> f3660d36
        utils.geoparquet_gcs_export(org_stops, GCS_FILE_PATH + V2_SUBFOLDER, filename)

    return org_stops


def get_shapes(ix_df: pd.DataFrame) -> gpd.GeoDataFrame:
    """
    Using ix_df as a guide, query warehouse for shapes via shared_utils.gtfs_utils_v2
    Only request columns used in speedmap workflow; cache
    """
    filename, path, service_date = compose_filename_check(ix_df, "shapes")

    if path:
        print(f"found shapes parquet at {path}")
        org_shapes = gpd.read_parquet(path)
    else:
        feed_key_list = list(ix_df.feed_key.unique())
        org_shapes = gtfs_utils_v2.get_shapes(
            service_date, feed_key_list, crs=geography_utils.CA_NAD83Albers_m, shape_cols=shape_cols
        )
        # invalid geos are nones in new df...
        org_shapes = org_shapes.dropna(subset=["geometry"])
        assert isinstance(org_shapes, gpd.GeoDataFrame) and not org_shapes.empty, "shapes must not be empty"
        utils.geoparquet_gcs_export(org_shapes, GCS_FILE_PATH + V2_SUBFOLDER, filename)

    return org_shapes


# needed for v1 RtFilterMapper compatibility
def get_routelines(
    itp_id: int,
    analysis_date: dt.date,
    force_clear: bool = False,
    export_path: Union[str, Path] = EXPORT_PATH,
) -> gpd.GeoDataFrame:
    date_str = analysis_date.strftime(FULL_DATE_FMT)
    filename = f"routelines_{itp_id}_{date_str}.parquet"

    path = check_cached(filename)

    if path and not force_clear:
        print("found parquet")
        cached = gpd.read_parquet(path)
        if not cached.empty:
            return cached
        else:
            print("v1 cached parquet empty -- unable to generate")
            return

        return routelines


def check_intermediate_data(
    speedmaps_index_df: pd.DataFrame = pd.DataFrame(),
    analysis_date: dt.date = None,
) -> pd.DataFrame:
    """
    speedmaps_index_df: pd.DataFrame of all agencies to try generating a speedmap
        from rt_delay/build_speedmaps_index.py
    For speedmap generation scripts in rt_delay.
    Check if intermediate file exists (process partially complete) and
    return that to script, otherwise check intermediate data from GCS
    """
    assert analysis_date or not speedmaps_index_df.empty, "must provide analysis date if not providing index df"
    analysis_date = speedmaps_index_df.analysis_date.iloc[0] if not analysis_date else analysis_date
    progress_path = f"./_rt_progress_{analysis_date}.parquet"
    already_tried = os.path.exists(progress_path)
    assert already_tried or not speedmaps_index_df.empty, "must provide df if no existing progress parquet"
    if already_tried:
        print(f"found {progress_path}, resuming")
        speedmaps_index_joined = pd.read_parquet(progress_path)
        print(speedmaps_index_joined >> count(_.status))  # show status when running script
    else:
        operators_ran = get_operators(analysis_date, speedmaps_index_df.organization_itp_id.to_list())
        operators_ran_df = pd.DataFrame.from_dict(operators_ran, orient="index", columns=["status"])
        operators_ran_df.index.name = "itp_id"
        speedmaps_index_joined = speedmaps_index_df >> inner_join(
            _, operators_ran_df, on={"organization_itp_id": "itp_id"}
        )

    return speedmaps_index_joined


def categorize_time_of_day(value: Union[int, dt.datetime]) -> str:
    if isinstance(value, int):
        hour = value
    elif isinstance(value, dt.datetime):
        hour = value.hour
    if hour < 4:
        return "Owl"
    elif hour < 7:
        return "Early AM"
    elif hour < 10:
        return "AM Peak"
    elif hour < 15:
        return "Midday"
    elif hour < 20:
        return "PM Peak"
    else:
        return "Evening"


def time_of_day_durations() -> pd.Series:
    """
    Get duration in hours of each time of day classification.
    """
    return pd.Series([categorize_time_of_day(x) for x in range(25)]).value_counts()


@jit(nopython=True)  # numba gives huge speedup here (~60x)
def time_at_position_numba(desired_position, shape_array, dt_float_array):
    if desired_position < shape_array.max() and desired_position > shape_array.min():
        return np.interp(desired_position, shape_array, dt_float_array)
    else:
        return None


def try_parallel(geometry):
    try:
        return geometry.parallel_offset(30, "right")
    except Exception:
        return geometry


def arrowize_segment(line_geometry, buffer_distance: int = 20):
    """Given a linestring segment from a gtfs shape,
    buffer and clip to show direction of progression"""
    arrow_distance = buffer_distance  # was buffer_distance * 0.75
    st_end_distance = arrow_distance + 3  # avoid floating point errors...
    try:
        segment = line_geometry.simplify(tolerance=5)
        if segment.length < 50:  # return short segments unmodified, for now
            return segment.buffer(buffer_distance)
        arrow_distance = max(arrow_distance, line_geometry.length / 20)
        shift_distance = buffer_distance + 1

        begin_segment = shapely.ops.substring(segment, 0, st_end_distance)
        r_shift = begin_segment.parallel_offset(shift_distance, "right")
        r_pt = shapely.ops.substring(r_shift, 0, 0)
        l_shift = begin_segment.parallel_offset(shift_distance, "left")
        l_pt = shapely.ops.substring(l_shift, 0, 0)
        end = shapely.ops.substring(
            begin_segment,
            begin_segment.length + arrow_distance,
            begin_segment.length + arrow_distance,
        )
        poly = shapely.geometry.Polygon((r_pt, end, l_pt))  # triangle to cut bottom of arrow
        # ends to the left
        end_segment = shapely.ops.substring(segment, segment.length - st_end_distance, segment.length)
        end = shapely.ops.substring(end_segment, end_segment.length, end_segment.length)  # correct
        r_shift = end_segment.parallel_offset(shift_distance, "right")
        r_pt = shapely.ops.substring(r_shift, 0, 0)
        r_pt2 = shapely.ops.substring(r_shift, r_shift.length, r_shift.length)
        l_shift = end_segment.parallel_offset(shift_distance, "left")
        l_pt = shapely.ops.substring(l_shift, 0, 0)
        l_pt2 = shapely.ops.substring(l_shift, l_shift.length, l_shift.length)
        t1 = shapely.geometry.Polygon((l_pt2, end, l_pt))  # triangles to cut top of arrow
        t2 = shapely.geometry.Polygon((r_pt2, end, r_pt))

        segment_clip_mask = shapely.geometry.MultiPolygon((poly, t1, t2))

        # buffer, then clip segment with arrow shape
        differences = segment.buffer(buffer_distance).difference(segment_clip_mask)
        # # of resulting geometries, pick largest (actual segment, not any scraps...)
        areas = [x.area for x in differences.geoms]
        for geom in differences.geoms:
            if geom.area == max(areas):
                return geom
    except Exception:
        return line_geometry.simplify(tolerance=5).buffer(buffer_distance)


def arrowize_by_frequency(row, frequency_col="trips_per_hour", frequency_thresholds=(1.5, 3, 6)):
    if row[frequency_col] < frequency_thresholds[0]:
        row.geometry = arrowize_segment(row.geometry, buffer_distance=15)
    elif row[frequency_col] < frequency_thresholds[1]:
        row.geometry = arrowize_segment(row.geometry, buffer_distance=20)
    elif row[frequency_col] < frequency_thresholds[2]:
        row.geometry = arrowize_segment(row.geometry, buffer_distance=25)
    else:
        row.geometry = arrowize_segment(row.geometry, buffer_distance=30)
    return row


def layer_points(rt_interpolator):
    keep_cols = [
        "geometry",
        "shape_meters",
        "progressed",
        "secs_from_last",
        "meters_from_last",
    ]

    initial_bk_noise = rt_interpolator.position_gdf >> filter(_.meters_from_last < 0) >> select(*keep_cols)

    initial_deduped = rt_interpolator.position_gdf >> distinct(_.shape_meters, _keep_all=True) >> select(*keep_cols)

    cleaned = rt_interpolator.cleaned_positions >> select(*keep_cols)

    popup_dict = {
        "shape_meters": "shape_meters",
        "progressed": "progressed",
        "secs_from_last": "secs_from_last",
        "meters_from_last": "meters_from_last",
    }

    layers_dict = {
        "initial backwards noise": {
            "df": initial_bk_noise,
            "plot_col": "shape_meters",
            "popup_dict": popup_dict,
            "tooltip_dict": popup_dict,
            "colorscale": branca.colormap.step.Blues_03,
        },
        "initial position deduplicated": {
            "df": initial_deduped,
            "plot_col": "shape_meters",
            "popup_dict": popup_dict,
            "tooltip_dict": popup_dict,
            "colorscale": branca.colormap.step.Greens_03,
        },
        "cleaned_final": {
            "df": cleaned,
            "plot_col": "shape_meters",
            "popup_dict": popup_dict,
            "tooltip_dict": popup_dict,
            "colorscale": branca.colormap.step.Greens_03,
        },
    }

    for i in range(rt_interpolator._position_cleaning_count):
        layers_dict[f"cleaned_{i}"] = {
            "df": (rt_interpolator.debug_dict[f"clean_{i}"] >> select(*keep_cols)),
            "plot_col": "shape_meters",
            "popup_dict": popup_dict,
            "tooltip_dict": popup_dict,
            "colorscale": branca.colormap.step.Reds_03,
            # 'marker':  marker
        }
    # return layers_dict
    # TODO: fix multiple layer plotting using gdf.explore()
    # return map_utils.make_folium_multiple_layers_map(layers_dict, 900, 500)


def map_line(gdf):
    # gdf = gdf.buffer(1)
    gdf = gdf.to_crs(geography_utils.WGS84)
    centroid = gdf.geometry.iloc[0].centroid
    m = folium.Map(location=[centroid.y, centroid.x], zoom_start=13, tiles="cartodbpositron")

    folium.GeoJson(gdf.to_json()).add_to(m)

    return m


def categorize_cleaning(rt_operator_day, interpolator_key):
    rt_interpolator = rt_operator_day.position_interpolators[interpolator_key]["rt"]
    raw = rt_interpolator.position_gdf.shape[0]
    same_loc_dropped = (rt_interpolator.position_gdf >> distinct(_.shape_meters)).shape[0]
    cleaned = rt_interpolator.cleaned_positions.shape[0]

    return (interpolator_key, cleaned / raw, cleaned / same_loc_dropped)


def exclude_desc(desc):
    # match descriptions that don't give additional info, like Route 602 or Route 51B
    exclude_texts = [
        " *Route *[0-9]*[a-z]{0,1}$",
        " *Metro.*(Local|Rapid|Limited).*Line",
        " *(Redwood Transit serves the communities of|is operated by Eureka Transit and serves)",
        " *service within the Stockton Metropolitan Area",
        " *Hopper bus can deviate",
        " *RTD's Interregional Commuter Service is a limited-capacity service",
    ]
    desc_eval = [re.search(text, desc, flags=re.IGNORECASE) for text in exclude_texts]
    # number_only = re.search(' *Route *[0-9]*[a-z]{0,1}$', desc, flags=re.IGNORECASE)
    # metro = re.search(' *Metro.*(Local|Rapid|Limited).*Line', desc, flags=re.IGNORECASE)
    # redwood = re.search(' *(Redwood Transit serves the communities of|is operated by Eureka Transit and serves)', desc, flags=re.IGNORECASE)
    # return number_only or metro or redwood
    return any(desc_eval)


def which_desc(row):
    long_name_valid = row.route_long_name and not exclude_desc(row.route_long_name)
    route_desc_valid = row.route_desc and not exclude_desc(row.route_desc)
    if route_desc_valid:
        return f", {row.route_desc}"
    elif long_name_valid:
        return f", {row.route_long_name}"
    else:
        return ""


def describe_most_delayed(row):
    description = which_desc(row)
    full_description = (
        f"{row.route_short_name}{description}, {row.direction}: "
        f"{round(row.mean_delay_seconds / 60, 0)} minutes late on average"
    )
    row["full_description"] = full_description
    return row


def describe_slowest(row):
    description = which_desc(row)
    full_description = (
        f"{row.route_short_name}{description}, {row.direction}: "
        f"{round(row.median_trip_mph, 1)} mph median trip speed for "
        f'{row.num_trips} trip{"s" if row.num_trips > 1 else ""}'
    )
    row["full_description"] = full_description
    return row


route_type_names = {
    "0": "Tram, Streetcar, Light rail",
    "1": "Subway, Metro",
    "2": "Rail",
    "3": "Bus",
    "4": "Ferry",
    "5": "Cable tram",
    "6": "Aerial lift, suspended cable car",
    "7": "Funicular",
    "11": "Trolleybus",
    "12": "Monorail",
}


def get_operators(analysis_date, operator_list, verbose=False):
    """
    Function for checking the existence of rt_trips and stop_delay_views in GCS for operators on a given day.

    analysis_date: datetime.date
    operator_list: list of itp_id's
    verbose: print status in additon to returning dict
    """

    if isinstance(analysis_date, str):
        analysis_date = pd.to_datetime(analysis_date).date()
    # if analysis_date <= dt.date(2022, 12, 31):  # look for v1 or v2 intermediate data
    #     subfolder = "rt_trips/"
    # else:
    subfolder = "v2_rt_trips/"
    fs_list = fs.ls(f"{GCS_FILE_PATH}{subfolder}")
    # day = str(analysis_date.day).zfill(2)
    # month = str(analysis_date.month).zfill(2)
    date_iso = analysis_date.isoformat()
    # now finds ran operators on specific analysis date
    ran_operators = [
        int(path.split(f"{subfolder}")[1].split("_")[0])
        for path in fs_list
        if date_iso in path.split(f"{subfolder}")[1]
    ]
    op_list_runstatus = {}
    for itp_id in operator_list:
        if itp_id in ran_operators:
            if verbose:
                print(f"already ran: {itp_id}")
            op_list_runstatus[itp_id] = "already_ran"
            continue
        else:
            if verbose:
                print(f"not yet run: {itp_id}")
            op_list_runstatus[itp_id] = "not_yet_run"
    return op_list_runstatus


def spa_map_export_link(
    gdf: gpd.GeoDataFrame,
    path: str,
    state: dict,
    site: str = SPA_MAP_SITE,
    cache_seconds: int = 3600,
    verbose: bool = False,
):
    """
    Called via set_state_export. Handles stream writing of gzipped geojson to GCS bucket,
    encoding spa state as base64 and URL generation.
    """
    assert cache_seconds in range(3601), "cache must be 0-3600 seconds"
    geojson_str = gdf.to_json()
    geojson_bytes = geojson_str.encode("utf-8")
    if verbose:
        print(f"writing to {path}")
    with fs.open(path, "wb") as writer:  # write out to public-facing GCS?
        with gzip.GzipFile(fileobj=writer, mode="w") as gz:
            gz.write(geojson_bytes)
    if cache_seconds != 3600:
        fs.setxattrs(path, fixed_key_metadata={"cache_control": f"public, max-age={cache_seconds}"})
    base64state = base64.urlsafe_b64encode(json.dumps(state).encode()).decode()
    spa_map_url = f"{site}?state={base64state}"
    return spa_map_url


def set_state_export(
    gdf,
    bucket: str = SPA_MAP_BUCKET,
    subfolder: str = "testing/",
    filename: str = "test2",
    map_type: Literal[
        "speedmap",
        "speed_variation",
        "new_speedmap",
        "new_speed_variation" "hqta_areas",
        "hqta_stops",
        "state_highway_network",
    ] = None,
    map_title: str = "Map",
    cmap: branca.colormap.ColorMap = None,
    color_col: str = None,
    legend_url: str = None,
    existing_state: dict = {},
    cache_seconds: int = 3600,
    manual_centroid: list = None,
):
    """
    Applies light formatting to gdf for successful spa display. Will pass map_type
    if supported by the spa and provided. GCS bucket is preset to the publically
    available one.
    Supply cmap and color_col for coloring based on a Branca ColorMap and a column
    to apply the color to.
    Cache is 1 hour by default, can set shorter time in seconds for
    "near realtime" applications (suggest 120) or development (suggest 0)

    Returns dict with state dictionary and map URL. Can call multiple times and supply
    previous state as existing_state to create multilayered maps.
    """
    assert not gdf.empty, "geodataframe is empty!"
    spa_map_state = existing_state or {"name": "null", "layers": [], "lat_lon": (), "zoom": 13}
    path = f"{bucket}{subfolder}{filename}.geojson.gz"
    gdf = gdf.to_crs(geography_utils.WGS84)
    if cmap and color_col:
        gdf["color"] = gdf[color_col].apply(lambda x: cmap.rgb_bytes_tuple(x))
    gdf = gdf.round(2)  # round for map display
    this_layer = [
        {
            "name": f"{map_title}",
            "url": f"https://storage.googleapis.com/{path}",
            "properties": {"stroked": False, "highlight_saturation_multiplier": 0.5},
        }
    ]
    if map_type:
        this_layer[0]["type"] = map_type
    if map_type in ["new_speedmap", "speedmap"]:
        this_layer[0]["properties"]["tooltip_speed_key"] = "p20_mph"
    spa_map_state["layers"] += this_layer
    if manual_centroid:
        centroid = manual_centroid
    else:
        centroid = (gdf.geometry.centroid.y.mean(), gdf.geometry.centroid.x.mean())
    spa_map_state["lat_lon"] = centroid
    if legend_url:
        spa_map_state["legend_url"] = legend_url
    return {
        "state_dict": spa_map_state,
        "spa_link": spa_map_export_link(gdf=gdf, path=path, state=spa_map_state, cache_seconds=cache_seconds),
    }<|MERGE_RESOLUTION|>--- conflicted
+++ resolved
@@ -459,13 +459,9 @@
         org_stops = gpd.read_parquet(path)
     else:
         feed_key_list = list(ix_df.feed_key.unique())
-<<<<<<< HEAD
-        org_stops = gtfs_utils_v2.get_stops(service_date, feed_key_list, stop_cols, crs=geography_utils.CA_NAD83Albers_m)
-=======
         org_stops = gtfs_utils_v2.get_stops(
             service_date, feed_key_list, stop_cols, crs=geography_utils.CA_NAD83Albers_m
         )
->>>>>>> f3660d36
         utils.geoparquet_gcs_export(org_stops, GCS_FILE_PATH + V2_SUBFOLDER, filename)
 
     return org_stops
