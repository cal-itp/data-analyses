"""
Reproduce the list of names to organizations
"""
import pandas as pd
import pyaml
from shared_utils import rt_dates

SCHED_GCS = "gs://calitp-analytics-data/data-analyses/gtfs_schedule/"
EXPORT_YAML_NAME = "portfolio_organization_name.yml"

PORTFOLIO_ORGANIZATION_NAMES = {
    # These are 1 (schedule_gtfs_dataset)_name linked to many organization_names
    # preferred organization_name or combined name is here
    # expanded this based on manual check
    "Amtrak Schedule": "Amtrak",
    "Bay Area 511 Commute.org Schedule": "Commute.org and Menlo Park Community Shuttles Schedule",
    "Bay Area 511 Dumbarton Express Schedule": "Alameda-Contra Costa Transit District",  # or "Dumbarton Bridge Regional Operations Consortium"
    "Bay Area 511 San Francisco Bay Ferry Schedule": "San Francisco Bay Ferry and Oakland Alameda Water Shuttle Schedule",
    "Bay Area 511 SolTrans Schedule": "Solano Transportation Authority",  # or Solano County Transit?
    "Bay Area 511 Sonoma County Transit Schedule": "Sonoma County Transit Schedule",
    "Flixbus Schedule": "FlixBus and Greyhound",
    "Foothill Schedule": "Foothill Transit",
    "Humboldt Flex": "Humboldt Transit Authority",  # should this be included?
    "Humboldt Schedule": "Humboldt Transit Authority",
    "Redding Schedule": "Redding Area Bus Authority",
    "Sacramento Schedule": "Sacramento Regional Transit District",
    "San Diego Schedule": "San Diego Metropolitan Transit System, Airport, Flagship Cruises",  # combined this
    "SLO Peak Transit Schedule": "San Luis Obispo Regional Transit Authority",  # added this
    "TART, North Lake Tahoe Schedule": "Tahoe Truckee Area Regional Transportation, North Lake Tahoe",  # combined this
    "Tehama Schedule": "Tehama County",  # or Susanville Indian Rancheria
    "UCSC Schedule": "UCSC and City of Santa Cruz Beach Shuttle",
    "Santa Cruz Schedule": "UCSC and City of Santa Cruz Beach Shuttle",
    "VCTC GMV Schedule": "Ventura County (VCTC, Gold Coast, Cities of Camarillo, Moorpark, Ojai, Simi Valley, Thousand Oaks)",
    "VCTC Flex": "Ventura County (VCTC, Gold Coast, Cities of Camarillo, Moorpark, Ojai, Simi Valley, Thousand Oaks)",  # added this
}

# These have different feeds, schedule_gtfs_dataset_name,
# but likely would represent the same info (same n_routes)
duplicated_feed_info = [
    "Basin Transit GMV Schedule",  # dupe with Morongo Basin Schedule
    "Cerritos on Wheels Schedule",  # dupe wtih Cerritos on Wheels Website Schedule (different n_routes, but website has more routes)
    "LAX Shuttles Schedule",  # dupe with LAX Flyaway Bus Schedule
    "Lawndale Beat GMV Schedule",  # dupe with Lawndale Schedule
    "Merced GMV Schedule",  # dupe with Merced Schedule
    "Mountain Transit GMV Schedule",  # dupe with Mountain Transit Schedule
    "Roseville Transit GMV Schedule",  # dupe with Roseville Schedule
    "South San Francisco Schedule",  # dupe with Bay Area 511 South San Francisco Shuttle
    "Tahoe Transportation District GMV Schedule",  # dupe with Tahoe Transportation District Schedule
<<<<<<< HEAD
    "LAX Flyaway Schedule",  # dupe with LAX Flyaway Bus Schedule
=======
    "LAX Flyaway Schedule" # dupe with LAX Flyaway Bus Schedule
>>>>>>> 396d8c33
    "Victor Valley GMV Schedule",  # dupe with Victor Valley Schedule
    "Desert Roadrunner GMV Schedule",  # dupe with Desert Roadrunner Schedule

]


def operators_and_organization_df(date_list: list) -> pd.DataFrame:
    """
    Concatenate the crosswalk (from gtfs_funnel)
    that connects gtfs_dataset_key to organization
    for all the dates we have and dedupe.
    Keep unique combinations of operator names (schedule_gtfs_dataset_name)
    and organization_name (Airtable).
    """
    df = (
        pd.concat(
            [
                pd.read_parquet(
                    f"{SCHED_GCS}crosswalk/gtfs_key_organization_{date}.parquet", columns=["name", "organization_name"]
                )
                for date in date_list
            ],
            axis=0,
            ignore_index=True,
        )
        .drop_duplicates()
        .sort_values(["organization_name", "name"])
        .reset_index(drop=True)
    )

    return df


def find_operators_with_multiple_organization_names(df: pd.DataFrame) -> pd.DataFrame:
    """
    Count the number of organization_names per operator,
    then filter to those with multiple names.
    Manually figure out what are the names we want.
    """
    operators_with_multiple_orgs = (
        df.groupby(["name"]).agg({"organization_name": "nunique"}).reset_index().query("organization_name > 1")
    ).name.unique()

    df2 = df[df.name.isin(operators_with_multiple_orgs)].reset_index(drop=True)

    return df2


def operators_keep_existing_organization_names(
    df: pd.DataFrame, preferred_organization_name_dict: dict = PORTFOLIO_ORGANIZATION_NAMES
):
    schedule_feeds_to_fix = list(preferred_organization_name_dict.keys())
    schedule_feeds_ok = df[~df.name.isin(schedule_feeds_to_fix)][["name", "organization_name"]].drop_duplicates()

    existing_orgs_dict = {
        gtfs_dataset_name: organization_name
        for gtfs_dataset_name, organization_name in zip(schedule_feeds_ok.name, schedule_feeds_ok.organization_name)
    }

    combined_name_dict = {**preferred_organization_name_dict, **existing_orgs_dict}

    return combined_name_dict


if __name__ == "__main__":
    # Get all the operators and organization combinations across all dates
    df = operators_and_organization_df(rt_dates.all_dates)

    # Drop where we've found manual duplications
    df = df[~df.name.isin(duplicated_feed_info)].reset_index(drop=True)

    operators_to_fix = find_operators_with_multiple_organization_names(df)

    # Look at these in a notebook and decide the names
    # Decisions canonized in PORTFOLIO_ORGANIZATION_NAMES dict

    # Now combine it with the rest of the organization names
    # Save entire thing as a yaml
    DISPLAY_DICT = operators_keep_existing_organization_names(df, PORTFOLIO_ORGANIZATION_NAMES)

    output = pyaml.dump(DISPLAY_DICT)

    with open(EXPORT_YAML_NAME, "w") as f:
        f.write(output)

    print(f"create {EXPORT_YAML_NAME}")<|MERGE_RESOLUTION|>--- conflicted
+++ resolved
@@ -46,11 +46,7 @@
     "Roseville Transit GMV Schedule",  # dupe with Roseville Schedule
     "South San Francisco Schedule",  # dupe with Bay Area 511 South San Francisco Shuttle
     "Tahoe Transportation District GMV Schedule",  # dupe with Tahoe Transportation District Schedule
-<<<<<<< HEAD
     "LAX Flyaway Schedule",  # dupe with LAX Flyaway Bus Schedule
-=======
-    "LAX Flyaway Schedule" # dupe with LAX Flyaway Bus Schedule
->>>>>>> 396d8c33
     "Victor Valley GMV Schedule",  # dupe with Victor Valley Schedule
     "Desert Roadrunner GMV Schedule",  # dupe with Desert Roadrunner Schedule
 
