--- conflicted
+++ resolved
@@ -11,11 +11,7 @@
 from update_vars import GTFS_DATA_DICT
 
 sys.path.append("../../gtfs_digest/")
-<<<<<<< HEAD
 import _operators_prep
-=======
-
->>>>>>> 848f35c7
 
 def count_orgs(df: pd.DataFrame) -> list:
     """
@@ -37,19 +33,14 @@
     multi_org_list = list(agg1.schedule_gtfs_dataset_key.unique())
     return multi_org_list
 
-<<<<<<< HEAD
 def find_schd_keys_multi_ops() -> dict:
-=======
-
-def find_schd_keys_multi_ops() -> pd.DataFrame:
->>>>>>> 848f35c7
     """
     Return a dataframe with all the schedule_gtfs_dataset_keys
     that have more than one organization_name that corresponds to it.
     This way, we won't include duplicate organizations when publishing
     our GTFS products.
     """
-<<<<<<< HEAD
+
     # Load in the various dataframes that create the GTFS Digest portfolio site yaml
     one_to_many_df, one_to_one_df, final = _operators_prep.operators_schd_vp_rt()
     
@@ -92,70 +83,12 @@
     # Turn it into a dictionary
     my_dict = m3.set_index("repeated_organization_name").T.to_dict("list")
     return my_dict
-=======
-    schd_vp_url = f"{GTFS_DATA_DICT.digest_tables.dir}{GTFS_DATA_DICT.digest_tables.route_schedule_vp}.parquet"
-
-    subset = [
-        "caltrans_district",
-        "schedule_gtfs_dataset_key",
-        "organization_name",
-        "service_date",
-    ]
-
-    sort_cols = [
-        "caltrans_district",
-        "service_date",
-        "schedule_gtfs_dataset_key",
-    ]
-
-    schd_vp_df = pd.read_parquet(
-        schd_vp_url,
-        filters=[[("sched_rt_category", "in", ["schedule_and_vp", "schedule_only"])]],
-        columns=subset,
-    )
-
-    # Sort dataframe to keep the  row for district/gtfs_key for the most
-    # current date
-    schd_vp_df2 = schd_vp_df.dropna(subset="caltrans_district").sort_values(by=sort_cols, ascending=[True, False, True])
-    schd_vp_df3 = schd_vp_df2.drop_duplicates(
-        subset=[
-            "organization_name",
-            "schedule_gtfs_dataset_key",
-            "caltrans_district",
-        ]
-    )
-
-    # Aggregate the dataframe to find schedule_gtfs_dataset_keys
-    # With multiple organization_names.
-    multi_orgs_list = count_orgs(schd_vp_df3)
-
-    # Filter out the dataframe to only include schedule_gtfs_keys with multiple orgs
-    schd_vp_df4 = schd_vp_df3.loc[schd_vp_df3.schedule_gtfs_dataset_key.isin(multi_orgs_list)].reset_index(drop=True)
-
-    # Drop duplicates for organization_name
-    schd_vp_df5 = schd_vp_df4.drop_duplicates(subset=["caltrans_district", "organization_name"]).reset_index(drop=True)
-
-    # Aggregate the dataframe to find schedule_gtfs_dataset_keys
-    # with multiple organization_names once more.
-    multi_orgs_list2 = count_orgs(schd_vp_df5)
-
-    # Filter one last time to only include schedule_gtfs_keys with multiple orgs
-    schd_vp_df6 = schd_vp_df5.loc[schd_vp_df5.schedule_gtfs_dataset_key.isin(multi_orgs_list2)].reset_index(drop=True)
-
-    # Clean
-    schd_vp_df6 = schd_vp_df6.drop(columns=["service_date"])
-    schd_vp_df6["combo"] = schd_vp_df6.caltrans_district + " (" + schd_vp_df6.schedule_gtfs_dataset_key + ")"
-
-    return schd_vp_df6
->>>>>>> 848f35c7
-
 
 SITE_YML = "./schedule_gtfs_dataset_key_multi_operator.yml"
 
 if __name__ == "__main__":
     my_dict = find_schd_keys_multi_ops()
-
-<<<<<<< HEAD
+    
     with open(SITE_YML) as f:
         site_yaml_dict = yaml.load(f, yaml.Loader)
         
@@ -163,20 +96,4 @@
     
     with open(SITE_YML, "w") as f:
         f.write(output)
-    
-=======
-    portfolio_utils.create_portfolio_yaml_chapters_with_sections(
-        SITE_YML,
-        df,
-        chapter_info={
-            "column": "combo",
-            "name": "District/Key",
-            "caption_prefix": "",
-            "caption_suffix": "",
-        },
-        section_info={
-            "column": "organization_name",
-            "name": "organization_name",
-        },
-    )
->>>>>>> 848f35c7
+    