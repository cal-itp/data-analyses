"""
Find nearest_vp_idx to the stop position 
using scipy KDTree.
"""
import datetime
import geopandas as gpd
import numpy as np
import pandas as pd
import shapely
import sys

from loguru import logger
from pathlib import Path

from calitp_data_analysis.geography_utils import WGS84
<<<<<<< HEAD
from calitp_data_analysis import utils
=======
#from calitp_data_analysis import utils
from shared_utils import utils_to_add
>>>>>>> c75557c3
from segment_speed_utils import helpers, neighbor
from segment_speed_utils.project_vars import SEGMENT_GCS


def add_nearest_neighbor_result(
    gdf: gpd.GeoDataFrame, 
    analysis_date: str
) -> pd.DataFrame:
    """
    Add the nearest vp_idx. Also add and trio of be the boundary
    of nearest_vp_idx. Trio provides the vp_idx, timestamp,
    and vp coords we need to do stop arrival interpolation.
    """
    # Grab vp_condensed, which contains all the coords for entire trip
    vp_full = gpd.read_parquet(
        f"{SEGMENT_GCS}condensed/vp_condensed_{analysis_date}.parquet",
        columns = ["trip_instance_key", "vp_idx", 
                   "location_timestamp_local", 
                   "geometry"]
    ).rename(columns = {
        "vp_idx": "trip_vp_idx",
        "geometry": "trip_geometry"
    })
    
    gdf2 = pd.merge(
        gdf,
        vp_full,
        on = "trip_instance_key",
        how = "inner"
    )
    
    del vp_full, gdf
    
    nearest_vp_idx_series = []    
    vp_trio_series = []
    time_trio_series = []
    coords_trio_series = []
    
    # Iterate through and find the nearest_vp_idx, then surrounding trio
    for row in gdf2.itertuples():
        nearest_vp = neighbor.add_nearest_vp_idx(
            getattr(row, "geometry"),
            getattr(row, "stop_geometry"),
            getattr(row, "vp_idx")
        )
                
        vp_idx_arr = np.asarray(getattr(row, "trip_vp_idx"))
        timestamp_arr = np.asarray(getattr(row, "location_timestamp_local"))
        coords_arr = np.asarray(getattr(row, "trip_geometry").coords)
                
        vp_trio, time_trio, coords_trio = neighbor.add_trio(
            nearest_vp, 
            np.asarray(getattr(row, "trip_vp_idx")),
            np.asarray(getattr(row, "location_timestamp_local")),
            np.array(getattr(row, "trip_geometry").coords),
        )
        
        nearest_vp_idx_series.append(nearest_vp)
        trio_line = shapely.LineString(coords_trio)
        vp_trio_series.append(vp_trio)
        time_trio_series.append(time_trio)
        coords_trio_series.append(trio_line)
        
        
    gdf2 = gdf2.assign(
        nearest_vp_idx = nearest_vp_idx_series,
        vp_idx_trio = vp_trio_series,
        location_timestamp_local_trio = time_trio_series,
        vp_coords_trio = gpd.GeoSeries(coords_trio_series, crs = WGS84)
    )
    
    drop_cols = [
        "vp_idx", "geometry",
        "location_timestamp_local",
        "trip_vp_idx", "trip_geometry"
    ]
    
    gdf2 = gdf2.drop(columns = drop_cols)
    
    del nearest_vp_idx_series, vp_trio_series
    del time_trio_series, coords_trio_series
    
    return gdf2
    

def nearest_neighbor_rt_stop_times(
    analysis_date: str,
    dict_inputs: dict
):
    """
    Set up nearest neighbors for RT stop times, which
    includes all trips. Use stop sequences for each trip.
    """
    start = datetime.datetime.now()
    EXPORT_FILE = Path(f'{dict_inputs["stage2"]}')
        
    stop_times = helpers.import_scheduled_stop_times(
        analysis_date,
        columns = ["trip_instance_key", 
                   "stop_sequence", "stop_id", "stop_pair", 
                   "stop_primary_direction",
                   "geometry"],
        with_direction = True,
        get_pandas = True,
        crs = WGS84
    )
        
    gdf = neighbor.merge_stop_vp_for_nearest_neighbor(
        stop_times, analysis_date)
        
    results = add_nearest_neighbor_result(gdf, analysis_date)
    
<<<<<<< HEAD
    utils.geoparquet_gcs_export(
        results,
        f"{SEGMENT_GCS}{str(EXPORT_FILE.parent)}/",
        f"{EXPORT_FILE.stem}_{analysis_date}",
=======
    utils_to_add.geoparquet_gcs_export(
        results,
        SEGMENT_GCS,
        f"{EXPORT_FILE}_{analysis_date}",
>>>>>>> c75557c3
    )
    
    end = datetime.datetime.now()
    logger.info(f"RT stop times {analysis_date}: {end - start}")
    
    del results
    
    return


def nearest_neighbor_shape_segments(
    analysis_date: str,
    dict_inputs: dict
):
    """
    Set up nearest neighbors for segment speeds, which
    includes chooses 1 trip's stop sequences for that shape. 
    That trip, with stop sequences, stop ids from stop_times,
    is shared across all trips that use that shape_array_key. 
    """
    start = datetime.datetime.now()

<<<<<<< HEAD
    EXPORT_FILE = Path(f'{dict_inputs["stage2"]}')
=======
    EXPORT_FILE = dict_inputs["stage2"]
>>>>>>> c75557c3
    SEGMENT_FILE = dict_inputs["segments_file"]
    
    subset_trips = pd.read_parquet(
        f"{SEGMENT_GCS}{SEGMENT_FILE}_{analysis_date}.parquet",
        columns = ["st_trip_instance_key"]
    ).st_trip_instance_key.unique()
    
    stops_to_use = helpers.import_scheduled_stop_times(
        analysis_date,
        columns = ["trip_instance_key", "shape_array_key",
                    "stop_sequence", "stop_id", "stop_pair",
                   "stop_primary_direction",
                    "geometry"],
        filters = [[("trip_instance_key", "in", subset_trips)]],
        get_pandas = True,
        with_direction = True
    ).rename(columns = {"trip_instance_key": "st_trip_instance_key"})
    
    all_trips = helpers.import_scheduled_stop_times(
        analysis_date,
        columns = ["trip_instance_key", "shape_array_key"],
        get_pandas = True,
        with_direction = True
    ).drop_duplicates().reset_index(drop=True)
    
    stop_times = pd.merge(
        stops_to_use,
        all_trips,
        on = "shape_array_key",
        how = "inner"
    )
    
    gdf = neighbor.merge_stop_vp_for_nearest_neighbor(
        stop_times, analysis_date)
        
    del stop_times, all_trips, stops_to_use
     
    results = add_nearest_neighbor_result(gdf, analysis_date)
    
    del gdf
    
<<<<<<< HEAD
    utils.geoparquet_gcs_export(
        results,
        f"{SEGMENT_GCS}{str(EXPORT_FILE.parent)}/",
        f"{EXPORT_FILE.stem}_{analysis_date}",
=======
    utils_to_add.geoparquet_gcs_export(
        results,
        SEGMENT_GCS,
        f"{EXPORT_FILE}_{analysis_date}",
>>>>>>> c75557c3
    )
    
    end = datetime.datetime.now()
    logger.info(
        f"shape segments {analysis_date}: {end - start}")
    
    del results
    
    return 
    
    
if __name__ == "__main__":
    
    from segment_speed_utils.project_vars import analysis_date_list, CONFIG_PATH
    
    LOG_FILE = "../logs/nearest_vp.log"
    logger.add(LOG_FILE, retention="3 months")
    logger.add(sys.stderr, 
               format="{time:YYYY-MM-DD at HH:mm:ss} | {level} | {message}", 
               level="INFO")
    
    STOP_SEG_DICT = helpers.get_parameters(CONFIG_PATH, "stop_segments")
    RT_STOP_TIMES_DICT = helpers.get_parameters(CONFIG_PATH, "rt_stop_times")
    
    for analysis_date in analysis_date_list:
        nearest_neighbor_shape_segments(analysis_date, STOP_SEG_DICT)
        nearest_neighbor_rt_stop_times(analysis_date, RT_STOP_TIMES_DICT)
                               <|MERGE_RESOLUTION|>--- conflicted
+++ resolved
@@ -10,15 +10,10 @@
 import sys
 
 from loguru import logger
-from pathlib import Path
 
 from calitp_data_analysis.geography_utils import WGS84
-<<<<<<< HEAD
-from calitp_data_analysis import utils
-=======
 #from calitp_data_analysis import utils
 from shared_utils import utils_to_add
->>>>>>> c75557c3
 from segment_speed_utils import helpers, neighbor
 from segment_speed_utils.project_vars import SEGMENT_GCS
 
@@ -131,17 +126,10 @@
         
     results = add_nearest_neighbor_result(gdf, analysis_date)
     
-<<<<<<< HEAD
-    utils.geoparquet_gcs_export(
-        results,
-        f"{SEGMENT_GCS}{str(EXPORT_FILE.parent)}/",
-        f"{EXPORT_FILE.stem}_{analysis_date}",
-=======
     utils_to_add.geoparquet_gcs_export(
         results,
         SEGMENT_GCS,
         f"{EXPORT_FILE}_{analysis_date}",
->>>>>>> c75557c3
     )
     
     end = datetime.datetime.now()
@@ -164,11 +152,7 @@
     """
     start = datetime.datetime.now()
 
-<<<<<<< HEAD
-    EXPORT_FILE = Path(f'{dict_inputs["stage2"]}')
-=======
     EXPORT_FILE = dict_inputs["stage2"]
->>>>>>> c75557c3
     SEGMENT_FILE = dict_inputs["segments_file"]
     
     subset_trips = pd.read_parquet(
@@ -210,17 +194,10 @@
     
     del gdf
     
-<<<<<<< HEAD
-    utils.geoparquet_gcs_export(
-        results,
-        f"{SEGMENT_GCS}{str(EXPORT_FILE.parent)}/",
-        f"{EXPORT_FILE.stem}_{analysis_date}",
-=======
     utils_to_add.geoparquet_gcs_export(
         results,
         SEGMENT_GCS,
         f"{EXPORT_FILE}_{analysis_date}",
->>>>>>> c75557c3
     )
     
     end = datetime.datetime.now()
