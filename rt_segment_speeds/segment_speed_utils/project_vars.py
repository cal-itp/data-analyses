from shared_utils import catalog_utils, rt_dates

GTFS_DATA_DICT = catalog_utils.get_catalog("gtfs_analytics_data")

GCS_FILE_PATH = GTFS_DATA_DICT.gcs_paths.GCS
COMPILED_CACHED_VIEWS = GTFS_DATA_DICT.gcs_paths.COMPILED_CACHED_VIEWS
SEGMENT_GCS = GTFS_DATA_DICT.gcs_paths.SEGMENT_GCS
RT_SCHED_GCS = GTFS_DATA_DICT.gcs_paths.RT_SCHED_GCS
SCHED_GCS = GTFS_DATA_DICT.gcs_paths.SCHED_GCS
PREDICTIONS_GCS = GTFS_DATA_DICT.gcs_paths.PREDICTIONS_GCS
SHARED_GCS = GTFS_DATA_DICT.gcs_paths.SHARED_GCS
PUBLIC_GCS = GTFS_DATA_DICT.gcs_paths.PUBLIC_GCS

# analysis_date = rt_dates.DATES["nov2024"]

oct2023_week = rt_dates.get_week("oct2023", exclude_wed=True)
apr2023_week = rt_dates.get_week("apr2023", exclude_wed=True)
apr2024_week = rt_dates.get_week("apr2024", exclude_wed=True)
oct2024_week = [d for d in rt_dates.get_week("oct2024", exclude_wed=True) 
                if d != rt_dates.DATES["oct2024g"]]

all_dates = (
    rt_dates.y2024_dates + rt_dates.y2023_dates + 
    oct2024_week + apr2024_week + oct2023_week + apr2023_week
)

weeks_available = [
    rt_dates.oct2024_week, rt_dates.apr2024_week, 
    rt_dates.oct2023_week, rt_dates.apr2023_week, 
]

<<<<<<< HEAD
# analysis_date_list =  apr2024_week + oct2023_week + apr2023_week
=======
analysis_date_list = apr2024_week + oct2023_week + apr2023_week
>>>>>>> 0ad784bb
                     
analysis_date_list = [rt_dates.DATES["dec2024"]] + [rt_dates.DATES['nov2024']]

PROJECT_CRS = "EPSG:3310"
ROAD_SEGMENT_METERS = 1_000
SEGMENT_TYPES = ["stop_segments", "rt_stop_times", "speedmap_segments"]<|MERGE_RESOLUTION|>--- conflicted
+++ resolved
@@ -29,12 +29,8 @@
     rt_dates.oct2023_week, rt_dates.apr2023_week, 
 ]
 
-<<<<<<< HEAD
-# analysis_date_list =  apr2024_week + oct2023_week + apr2023_week
-=======
-analysis_date_list = apr2024_week + oct2023_week + apr2023_week
->>>>>>> 0ad784bb
-                     
+
+analysis_date_list = apr2024_week + oct2023_week + apr2023_week                     
 analysis_date_list = [rt_dates.DATES["dec2024"]] + [rt_dates.DATES['nov2024']]
 
 PROJECT_CRS = "EPSG:3310"
