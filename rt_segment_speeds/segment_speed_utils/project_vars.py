from shared_utils import catalog_utils, rt_dates

GTFS_DATA_DICT = catalog_utils.get_catalog("gtfs_analytics_data")

GCS_FILE_PATH = GTFS_DATA_DICT.gcs_paths.GCS
COMPILED_CACHED_VIEWS = GTFS_DATA_DICT.gcs_paths.COMPILED_CACHED_VIEWS
SEGMENT_GCS = GTFS_DATA_DICT.gcs_paths.SEGMENT_GCS
RT_SCHED_GCS = GTFS_DATA_DICT.gcs_paths.RT_SCHED_GCS
SCHED_GCS = GTFS_DATA_DICT.gcs_paths.SCHED_GCS
PREDICTIONS_GCS = GTFS_DATA_DICT.gcs_paths.PREDICTIONS_GCS
SHARED_GCS = GTFS_DATA_DICT.gcs_paths.SHARED_GCS
PUBLIC_GCS = GTFS_DATA_DICT.gcs_paths.PUBLIC_GCS

analysis_date = rt_dates.DATES["feb2025"]

oct2023_week = rt_dates.get_week("oct2023", exclude_wed=True)
apr2023_week = rt_dates.get_week("apr2023", exclude_wed=True)
apr2024_week = rt_dates.get_week("apr2024", exclude_wed=True)
oct2024_week = [d for d in rt_dates.get_week("oct2024", exclude_wed=True) 
                if d != rt_dates.DATES["oct2024g"]]

all_dates = (
    rt_dates.y2024_dates + rt_dates.y2023_dates + 
    oct2024_week + apr2024_week + oct2023_week + apr2023_week
)

weeks_available = [
    rt_dates.oct2024_week, rt_dates.apr2024_week, 
    rt_dates.oct2023_week, rt_dates.apr2023_week, 
]


<<<<<<< HEAD
analysis_date_list = [analysis_date]
                     
=======
analysis_date_list = apr2024_week + oct2023_week + apr2023_week                     
analysis_date_list = [rt_dates.DATES["dec2024"]] + [rt_dates.DATES['nov2024']]
>>>>>>> f3660d36

PROJECT_CRS = "EPSG:3310"
ROAD_SEGMENT_METERS = 1_000
SEGMENT_TYPES = ["stop_segments", "rt_stop_times", "speedmap_segments"]<|MERGE_RESOLUTION|>--- conflicted
+++ resolved
@@ -30,13 +30,10 @@
 ]
 
 
-<<<<<<< HEAD
 analysis_date_list = [analysis_date]
-                     
-=======
-analysis_date_list = apr2024_week + oct2023_week + apr2023_week                     
-analysis_date_list = [rt_dates.DATES["dec2024"]] + [rt_dates.DATES['nov2024']]
->>>>>>> f3660d36
+
+# analysis_date_list = apr2024_week + oct2023_week + apr2023_week                     
+# analysis_date_list = [rt_dates.DATES["dec2024"]] + [rt_dates.DATES['nov2024']]
 
 PROJECT_CRS = "EPSG:3310"
 ROAD_SEGMENT_METERS = 1_000
