2024-07-24 13:21:34.085 | INFO     | __main__:single_day_summary_averages:82 - trip avg 0:00:14.032283
2024-07-24 13:21:45.196 | INFO     | __main__:single_day_summary_averages:122 - route dir avg: 0:00:11.110996
2024-07-24 13:21:45.196 | INFO     | __main__:single_day_summary_averages:123 - single day summary speed execution time: 0:00:25.143279
2024-07-24 13:21:45.259 | INFO     | __main__:<module>:246 - average rollups for 2024-07-17: 0:00:25.212744
2024-07-24 13:26:52.393 | INFO     | average_segment_speeds:single_day_segment_averages:169 - shape seg avg 0:04:45.919302
2024-07-24 13:30:12.442 | INFO     | average_segment_speeds:single_day_segment_averages:185 - route dir seg avg 0:03:20.048078
2024-07-24 13:30:12.442 | INFO     | average_segment_speeds:single_day_segment_averages:186 - single day segment execution time: 0:08:05.967380
2024-07-24 13:30:12.730 | INFO     | __main__:<module>:32 - average rollups for 2024-07-17: 0:08:06.262111
2024-07-25 20:53:37.157 | INFO     | __main__:single_day_segment_averages:169 - shape seg avg 0:04:34.951862
2024-07-25 20:57:00.526 | INFO     | __main__:single_day_segment_averages:185 - route dir seg avg 0:03:23.369332
2024-07-25 20:57:00.529 | INFO     | __main__:single_day_segment_averages:186 - single day segment execution time: 0:07:58.321194
2024-07-25 20:57:00.860 | INFO     | __main__:<module>:276 - average rollups for 2024-01-17: 0:07:58.658440
2024-07-25 21:01:17.857 | INFO     | __main__:single_day_segment_averages:169 - shape seg avg 0:04:16.994799
2024-07-25 21:04:28.505 | INFO     | __main__:single_day_segment_averages:185 - route dir seg avg 0:03:10.647767
2024-07-25 21:04:28.505 | INFO     | __main__:single_day_segment_averages:186 - single day segment execution time: 0:07:27.642566
2024-07-25 21:04:28.807 | INFO     | __main__:<module>:276 - average rollups for 2024-02-14: 0:07:27.946456
2024-07-25 21:08:58.247 | INFO     | __main__:single_day_segment_averages:169 - shape seg avg 0:04:29.437100
2024-07-25 21:11:56.265 | INFO     | __main__:single_day_segment_averages:185 - route dir seg avg 0:02:58.018166
2024-07-25 21:11:56.266 | INFO     | __main__:single_day_segment_averages:186 - single day segment execution time: 0:07:27.455266
2024-07-25 21:11:56.537 | INFO     | __main__:<module>:276 - average rollups for 2024-03-13: 0:07:27.729005
2024-07-25 21:16:20.062 | INFO     | __main__:single_day_segment_averages:169 - shape seg avg 0:04:23.522681
2024-07-25 21:19:36.929 | INFO     | __main__:single_day_segment_averages:185 - route dir seg avg 0:03:16.866667
2024-07-25 21:19:36.930 | INFO     | __main__:single_day_segment_averages:186 - single day segment execution time: 0:07:40.389348
2024-07-25 21:19:37.250 | INFO     | __main__:<module>:276 - average rollups for 2024-04-17: 0:07:40.712175
2024-07-25 21:23:45.802 | INFO     | __main__:single_day_segment_averages:169 - shape seg avg 0:04:08.549458
2024-07-25 21:26:49.608 | INFO     | __main__:single_day_segment_averages:185 - route dir seg avg 0:03:03.806811
2024-07-25 21:26:49.609 | INFO     | __main__:single_day_segment_averages:186 - single day segment execution time: 0:07:12.356269
2024-07-25 21:26:49.879 | INFO     | __main__:<module>:276 - average rollups for 2024-05-22: 0:07:12.628177
2024-07-25 21:31:38.646 | INFO     | __main__:single_day_segment_averages:169 - shape seg avg 0:04:48.764863
2024-07-25 21:34:07.411 | INFO     | __main__:single_day_segment_averages:185 - route dir seg avg 0:02:28.764705
2024-07-25 21:34:07.412 | INFO     | __main__:single_day_segment_averages:186 - single day segment execution time: 0:07:17.529568
2024-07-25 21:34:07.624 | INFO     | __main__:<module>:276 - average rollups for 2024-06-12: 0:07:17.743953
2024-07-25 21:38:20.222 | INFO     | __main__:single_day_segment_averages:169 - shape seg avg 0:04:12.595868
2024-07-25 21:41:08.778 | INFO     | __main__:single_day_segment_averages:185 - route dir seg avg 0:02:48.556233
2024-07-25 21:41:08.779 | INFO     | __main__:single_day_segment_averages:186 - single day segment execution time: 0:07:01.152101
2024-07-25 21:41:09.015 | INFO     | __main__:<module>:276 - average rollups for 2024-07-17: 0:07:01.390490
2024-07-25 21:41:47.742 | INFO     | __main__:single_day_summary_averages:82 - trip avg 0:00:15.202176
2024-07-25 21:41:59.194 | INFO     | __main__:single_day_summary_averages:122 - route dir avg: 0:00:11.451839
2024-07-25 21:41:59.195 | INFO     | __main__:single_day_summary_averages:123 - single day summary speed execution time: 0:00:26.654015
2024-07-25 21:41:59.266 | INFO     | __main__:<module>:246 - average rollups for 2024-01-17: 0:00:26.732535
2024-07-25 21:42:12.396 | INFO     | __main__:single_day_summary_averages:82 - trip avg 0:00:13.126727
2024-07-25 21:42:23.316 | INFO     | __main__:single_day_summary_averages:122 - route dir avg: 0:00:10.919756
2024-07-25 21:42:23.317 | INFO     | __main__:single_day_summary_averages:123 - single day summary speed execution time: 0:00:24.046483
2024-07-25 21:42:23.406 | INFO     | __main__:<module>:246 - average rollups for 2024-02-14: 0:00:24.138919
2024-07-25 21:42:37.036 | INFO     | __main__:single_day_summary_averages:82 - trip avg 0:00:13.625516
2024-07-25 21:42:48.083 | INFO     | __main__:single_day_summary_averages:122 - route dir avg: 0:00:11.046987
2024-07-25 21:42:48.084 | INFO     | __main__:single_day_summary_averages:123 - single day summary speed execution time: 0:00:24.672503
2024-07-25 21:42:48.156 | INFO     | __main__:<module>:246 - average rollups for 2024-03-13: 0:00:24.747662
2024-07-25 21:43:02.210 | INFO     | __main__:single_day_summary_averages:82 - trip avg 0:00:14.052082
2024-07-25 21:43:12.816 | INFO     | __main__:single_day_summary_averages:122 - route dir avg: 0:00:10.605441
2024-07-25 21:43:12.817 | INFO     | __main__:single_day_summary_averages:123 - single day summary speed execution time: 0:00:24.657523
2024-07-25 21:43:12.902 | INFO     | __main__:<module>:246 - average rollups for 2024-04-17: 0:00:24.746246
2024-07-25 21:43:25.540 | INFO     | __main__:single_day_summary_averages:82 - trip avg 0:00:12.633308
2024-07-25 21:43:35.999 | INFO     | __main__:single_day_summary_averages:122 - route dir avg: 0:00:10.458910
2024-07-25 21:43:36.000 | INFO     | __main__:single_day_summary_averages:123 - single day summary speed execution time: 0:00:23.092218
2024-07-25 21:43:36.068 | INFO     | __main__:<module>:246 - average rollups for 2024-05-22: 0:00:23.163721
2024-07-25 21:43:47.526 | INFO     | __main__:single_day_summary_averages:82 - trip avg 0:00:11.454802
2024-07-25 21:43:57.359 | INFO     | __main__:single_day_summary_averages:122 - route dir avg: 0:00:09.833382
2024-07-25 21:43:57.360 | INFO     | __main__:single_day_summary_averages:123 - single day summary speed execution time: 0:00:21.288184
2024-07-25 21:43:57.432 | INFO     | __main__:<module>:246 - average rollups for 2024-06-12: 0:00:21.363099
2024-07-25 21:44:10.025 | INFO     | __main__:single_day_summary_averages:82 - trip avg 0:00:12.589893
2024-07-25 21:44:20.046 | INFO     | __main__:single_day_summary_averages:122 - route dir avg: 0:00:10.021492
2024-07-25 21:44:20.047 | INFO     | __main__:single_day_summary_averages:123 - single day summary speed execution time: 0:00:22.611385
2024-07-25 21:44:20.119 | INFO     | __main__:<module>:246 - average rollups for 2024-07-17: 0:00:22.686130
2024-07-26 10:33:55.109 | INFO     | __main__:single_day_segment_averages:169 - shape seg avg 0:04:25.111622
2024-07-26 10:36:39.209 | INFO     | __main__:single_day_segment_averages:185 - route dir seg avg 0:02:44.099448
2024-07-26 10:36:39.209 | INFO     | __main__:single_day_segment_averages:186 - single day segment execution time: 0:07:09.211070
2024-07-26 10:36:39.441 | INFO     | __main__:<module>:281 - average rollups for 2023-03-15: 0:07:09.447941
2024-07-26 10:40:34.560 | INFO     | __main__:single_day_segment_averages:169 - shape seg avg 0:03:55.116389
2024-07-26 10:43:30.007 | INFO     | __main__:single_day_segment_averages:185 - route dir seg avg 0:02:55.446912
2024-07-26 10:43:30.008 | INFO     | __main__:single_day_segment_averages:186 - single day segment execution time: 0:06:50.563301
2024-07-26 10:43:30.287 | INFO     | __main__:<module>:281 - average rollups for 2023-04-12: 0:06:50.844779
2024-07-26 10:47:22.999 | INFO     | __main__:single_day_segment_averages:169 - shape seg avg 0:03:52.709044
2024-07-26 10:50:07.614 | INFO     | __main__:single_day_segment_averages:185 - route dir seg avg 0:02:44.614403
2024-07-26 10:50:07.615 | INFO     | __main__:single_day_segment_averages:186 - single day segment execution time: 0:06:37.323447
2024-07-26 10:50:07.863 | INFO     | __main__:<module>:281 - average rollups for 2023-05-17: 0:06:37.573923
2024-07-26 10:53:49.782 | INFO     | __main__:single_day_segment_averages:169 - shape seg avg 0:03:41.916554
2024-07-26 10:56:20.291 | INFO     | __main__:single_day_segment_averages:185 - route dir seg avg 0:02:30.509809
2024-07-26 10:56:20.292 | INFO     | __main__:single_day_segment_averages:186 - single day segment execution time: 0:06:12.426363
2024-07-26 10:56:20.511 | INFO     | __main__:<module>:281 - average rollups for 2023-06-14: 0:06:12.648045
2024-07-26 10:59:58.852 | INFO     | __main__:single_day_segment_averages:169 - shape seg avg 0:03:38.338844
2024-07-26 11:02:42.459 | INFO     | __main__:single_day_segment_averages:185 - route dir seg avg 0:02:43.606932
2024-07-26 11:02:42.460 | INFO     | __main__:single_day_segment_averages:186 - single day segment execution time: 0:06:21.945776
2024-07-26 11:02:42.685 | INFO     | __main__:<module>:281 - average rollups for 2023-07-12: 0:06:22.172780
2024-07-26 11:07:01.544 | INFO     | __main__:single_day_segment_averages:169 - shape seg avg 0:04:18.856935
2024-07-26 11:10:01.443 | INFO     | __main__:single_day_segment_averages:185 - route dir seg avg 0:02:59.899285
2024-07-26 11:10:01.444 | INFO     | __main__:single_day_segment_averages:186 - single day segment execution time: 0:07:18.756220
2024-07-26 11:10:01.686 | INFO     | __main__:<module>:281 - average rollups for 2023-08-15: 0:07:19.000327
2024-07-26 15:33:46.662 | INFO     | __main__:single_day_segment_averages:169 - shape seg avg 0:04:10.976898
2024-07-26 15:36:34.657 | INFO     | __main__:single_day_segment_averages:185 - route dir seg avg 0:02:47.995064
2024-07-26 15:36:34.657 | INFO     | __main__:single_day_segment_averages:186 - single day segment execution time: 0:06:58.971962
2024-07-26 15:36:34.950 | INFO     | __main__:<module>:281 - average rollups for 2023-09-13: 0:06:59.269140
2024-07-26 16:13:24.465 | INFO     | __main__:single_day_segment_averages:169 - shape seg avg 0:04:23.992711
2024-07-26 16:16:25.693 | INFO     | __main__:single_day_segment_averages:185 - route dir seg avg 0:03:01.227933
2024-07-26 16:16:25.694 | INFO     | __main__:single_day_segment_averages:186 - single day segment execution time: 0:07:25.220644
2024-07-26 16:16:25.959 | INFO     | __main__:<module>:281 - average rollups for 2023-10-11: 0:07:25.490795
2024-07-26 16:20:43.532 | INFO     | __main__:single_day_segment_averages:169 - shape seg avg 0:04:17.570375
2024-07-26 16:23:46.544 | INFO     | __main__:single_day_segment_averages:185 - route dir seg avg 0:03:03.012439
2024-07-26 16:23:46.545 | INFO     | __main__:single_day_segment_averages:186 - single day segment execution time: 0:07:20.582814
2024-07-26 16:23:46.803 | INFO     | __main__:<module>:281 - average rollups for 2023-11-15: 0:07:20.843379
2024-07-26 16:27:55.816 | INFO     | __main__:single_day_segment_averages:169 - shape seg avg 0:04:09.009979
2024-07-26 16:31:03.590 | INFO     | __main__:single_day_segment_averages:185 - route dir seg avg 0:03:07.773867
2024-07-26 16:31:03.590 | INFO     | __main__:single_day_segment_averages:186 - single day segment execution time: 0:07:16.783846
2024-07-26 16:31:03.853 | INFO     | __main__:<module>:281 - average rollups for 2023-12-13: 0:07:17.048550
2024-07-27 09:13:52.205 | INFO     | __main__:single_day_summary_averages:82 - trip avg 0:00:16.186706
2024-07-27 09:14:08.255 | INFO     | __main__:single_day_summary_averages:122 - route dir avg: 0:00:16.050010
2024-07-27 09:14:08.256 | INFO     | __main__:single_day_summary_averages:123 - single day summary speed execution time: 0:00:32.236716
2024-07-27 09:14:08.337 | INFO     | __main__:<module>:246 - average rollups for 2023-03-15: 0:00:32.327830
2024-07-27 09:14:22.666 | INFO     | __main__:single_day_summary_averages:82 - trip avg 0:00:14.326214
2024-07-27 09:14:36.971 | INFO     | __main__:single_day_summary_averages:122 - route dir avg: 0:00:14.304412
2024-07-27 09:14:36.972 | INFO     | __main__:single_day_summary_averages:123 - single day summary speed execution time: 0:00:28.630626
2024-07-27 09:14:37.047 | INFO     | __main__:<module>:246 - average rollups for 2023-04-12: 0:00:28.709127
2024-07-27 09:14:50.844 | INFO     | __main__:single_day_summary_averages:82 - trip avg 0:00:13.793611
2024-07-27 09:15:04.580 | INFO     | __main__:single_day_summary_averages:122 - route dir avg: 0:00:13.735685
2024-07-27 09:15:04.581 | INFO     | __main__:single_day_summary_averages:123 - single day summary speed execution time: 0:00:27.529296
2024-07-27 09:15:04.656 | INFO     | __main__:<module>:246 - average rollups for 2023-05-17: 0:00:27.609096
2024-07-27 09:15:20.037 | INFO     | __main__:single_day_summary_averages:82 - trip avg 0:00:15.376680
2024-07-27 09:15:32.936 | INFO     | __main__:single_day_summary_averages:122 - route dir avg: 0:00:12.898902
2024-07-27 09:15:32.937 | INFO     | __main__:single_day_summary_averages:123 - single day summary speed execution time: 0:00:28.275582
2024-07-27 09:15:33.005 | INFO     | __main__:<module>:246 - average rollups for 2023-06-14: 0:00:28.348003
2024-07-27 09:15:48.927 | INFO     | __main__:single_day_summary_averages:82 - trip avg 0:00:15.918540
2024-07-27 09:16:01.741 | INFO     | __main__:single_day_summary_averages:122 - route dir avg: 0:00:12.814441
2024-07-27 09:16:01.742 | INFO     | __main__:single_day_summary_averages:123 - single day summary speed execution time: 0:00:28.732981
2024-07-27 09:16:01.815 | INFO     | __main__:<module>:246 - average rollups for 2023-07-12: 0:00:28.809200
2024-07-27 09:16:16.213 | INFO     | __main__:single_day_summary_averages:82 - trip avg 0:00:14.394019
2024-07-27 09:16:29.525 | INFO     | __main__:single_day_summary_averages:122 - route dir avg: 0:00:13.312059
2024-07-27 09:16:29.526 | INFO     | __main__:single_day_summary_averages:123 - single day summary speed execution time: 0:00:27.706078
2024-07-27 09:16:29.607 | INFO     | __main__:<module>:246 - average rollups for 2023-08-15: 0:00:27.790676
2024-07-27 09:16:45.147 | INFO     | __main__:single_day_summary_averages:82 - trip avg 0:00:15.537106
2024-07-27 09:17:01.045 | INFO     | __main__:single_day_summary_averages:122 - route dir avg: 0:00:15.897863
2024-07-27 09:17:01.046 | INFO     | __main__:single_day_summary_averages:123 - single day summary speed execution time: 0:00:31.434969
2024-07-27 09:17:01.126 | INFO     | __main__:<module>:246 - average rollups for 2023-09-13: 0:00:31.518202
2024-07-27 09:17:19.756 | INFO     | __main__:single_day_summary_averages:82 - trip avg 0:00:18.627470
2024-07-27 09:17:33.844 | INFO     | __main__:single_day_summary_averages:122 - route dir avg: 0:00:14.087302
2024-07-27 09:17:33.845 | INFO     | __main__:single_day_summary_averages:123 - single day summary speed execution time: 0:00:32.714772
2024-07-27 09:17:33.931 | INFO     | __main__:<module>:246 - average rollups for 2023-10-11: 0:00:32.804425
2024-07-27 09:17:52.077 | INFO     | __main__:single_day_summary_averages:82 - trip avg 0:00:18.141649
2024-07-27 09:18:05.680 | INFO     | __main__:single_day_summary_averages:122 - route dir avg: 0:00:13.603176
2024-07-27 09:18:05.681 | INFO     | __main__:single_day_summary_averages:123 - single day summary speed execution time: 0:00:31.744825
2024-07-27 09:18:05.776 | INFO     | __main__:<module>:246 - average rollups for 2023-11-15: 0:00:31.844149
2024-07-27 09:18:24.093 | INFO     | __main__:single_day_summary_averages:82 - trip avg 0:00:18.312939
2024-07-27 09:18:36.420 | INFO     | __main__:single_day_summary_averages:122 - route dir avg: 0:00:12.326879
2024-07-27 09:18:36.421 | INFO     | __main__:single_day_summary_averages:123 - single day summary speed execution time: 0:00:30.639818
2024-07-27 09:18:36.510 | INFO     | __main__:<module>:246 - average rollups for 2023-12-13: 0:00:30.732756
2024-07-27 13:40:05.108 | INFO     | average_segment_speeds:single_day_segment_averages:169 - shape seg avg 0:06:15.716308
2024-07-27 13:44:41.879 | INFO     | average_segment_speeds:single_day_segment_averages:185 - route dir seg avg 0:04:36.771172
2024-07-27 13:44:41.880 | INFO     | average_segment_speeds:single_day_segment_averages:186 - single day segment execution time: 0:10:52.487480
2024-07-27 13:44:42.362 | INFO     | __main__:<module>:32 - average rollups for 2024-01-17: 0:10:52.975030
2024-07-27 13:50:59.438 | INFO     | average_segment_speeds:single_day_segment_averages:169 - shape seg avg 0:06:17.072731
2024-07-27 13:55:36.701 | INFO     | average_segment_speeds:single_day_segment_averages:185 - route dir seg avg 0:04:37.262752
2024-07-27 13:55:36.701 | INFO     | average_segment_speeds:single_day_segment_averages:186 - single day segment execution time: 0:10:54.335483
2024-07-27 13:55:37.154 | INFO     | __main__:<module>:32 - average rollups for 2024-02-14: 0:10:54.790539
2024-07-27 14:01:40.267 | INFO     | average_segment_speeds:single_day_segment_averages:169 - shape seg avg 0:06:03.111203
2024-07-27 14:06:20.418 | INFO     | average_segment_speeds:single_day_segment_averages:185 - route dir seg avg 0:04:40.150742
2024-07-27 14:06:20.419 | INFO     | average_segment_speeds:single_day_segment_averages:186 - single day segment execution time: 0:10:43.261945
2024-07-27 14:06:20.909 | INFO     | __main__:<module>:32 - average rollups for 2024-03-13: 0:10:43.753954
2024-07-27 14:13:00.505 | INFO     | average_segment_speeds:single_day_segment_averages:169 - shape seg avg 0:06:39.593705
2024-07-27 14:17:41.479 | INFO     | average_segment_speeds:single_day_segment_averages:185 - route dir seg avg 0:04:40.974675
2024-07-27 14:17:41.480 | INFO     | average_segment_speeds:single_day_segment_averages:186 - single day segment execution time: 0:11:20.568380
2024-07-27 14:17:41.917 | INFO     | __main__:<module>:32 - average rollups for 2024-04-17: 0:11:21.007223
2024-07-27 14:23:50.018 | INFO     | average_segment_speeds:single_day_segment_averages:169 - shape seg avg 0:06:08.098674
2024-07-27 14:58:56.388 | INFO     | average_segment_speeds:single_day_segment_averages:169 - shape seg avg 0:06:14.703701
2024-07-27 15:03:19.285 | INFO     | average_segment_speeds:single_day_segment_averages:185 - route dir seg avg 0:04:22.896214
2024-07-27 15:03:19.288 | INFO     | average_segment_speeds:single_day_segment_averages:186 - single day segment execution time: 0:10:37.599915
2024-07-27 15:03:20.707 | INFO     | __main__:<module>:32 - average rollups for 2024-05-22: 0:10:39.026135
2024-07-27 15:08:24.500 | INFO     | average_segment_speeds:single_day_segment_averages:169 - shape seg avg 0:05:03.780117
2024-07-27 15:12:01.441 | INFO     | average_segment_speeds:single_day_segment_averages:185 - route dir seg avg 0:03:36.940825
2024-07-27 15:12:01.442 | INFO     | average_segment_speeds:single_day_segment_averages:186 - single day segment execution time: 0:08:40.720942
2024-07-27 15:12:01.782 | INFO     | __main__:<module>:32 - average rollups for 2024-06-12: 0:08:41.072261
2024-07-27 15:17:53.938 | INFO     | average_segment_speeds:single_day_segment_averages:169 - shape seg avg 0:05:52.152152
2024-07-27 15:21:59.023 | INFO     | average_segment_speeds:single_day_segment_averages:185 - route dir seg avg 0:04:05.085201
2024-07-27 15:21:59.024 | INFO     | average_segment_speeds:single_day_segment_averages:186 - single day segment execution time: 0:09:57.237353
2024-07-27 15:21:59.416 | INFO     | __main__:<module>:32 - average rollups for 2024-07-17: 0:09:57.632283
2024-07-27 15:27:48.430 | INFO     | average_segment_speeds:single_day_segment_averages:169 - shape seg avg 0:05:49.011254
2024-07-27 15:31:58.112 | INFO     | average_segment_speeds:single_day_segment_averages:185 - route dir seg avg 0:04:09.681854
2024-07-27 15:31:58.112 | INFO     | average_segment_speeds:single_day_segment_averages:186 - single day segment execution time: 0:09:58.693108
2024-07-27 15:31:58.530 | INFO     | __main__:<module>:32 - average rollups for 2023-03-15: 0:09:59.113380
2024-07-27 15:38:08.667 | INFO     | average_segment_speeds:single_day_segment_averages:169 - shape seg avg 0:06:10.134129
2024-07-27 15:42:30.661 | INFO     | average_segment_speeds:single_day_segment_averages:185 - route dir seg avg 0:04:21.993848
2024-07-27 15:42:30.662 | INFO     | average_segment_speeds:single_day_segment_averages:186 - single day segment execution time: 0:10:32.127977
2024-07-27 15:42:31.049 | INFO     | __main__:<module>:32 - average rollups for 2023-04-12: 0:10:32.518073
2024-07-27 15:48:18.482 | INFO     | average_segment_speeds:single_day_segment_averages:169 - shape seg avg 0:05:47.429286
2024-07-27 15:52:27.824 | INFO     | average_segment_speeds:single_day_segment_averages:185 - route dir seg avg 0:04:09.342653
2024-07-27 15:52:27.825 | INFO     | average_segment_speeds:single_day_segment_averages:186 - single day segment execution time: 0:09:56.771939
2024-07-27 15:52:28.246 | INFO     | __main__:<module>:32 - average rollups for 2023-05-17: 0:09:57.195985
2024-07-27 15:57:51.260 | INFO     | average_segment_speeds:single_day_segment_averages:169 - shape seg avg 0:05:23.009328
2024-07-27 16:01:44.442 | INFO     | average_segment_speeds:single_day_segment_averages:185 - route dir seg avg 0:03:53.181677
2024-07-27 16:01:44.443 | INFO     | average_segment_speeds:single_day_segment_averages:186 - single day segment execution time: 0:09:16.191005
2024-07-27 16:01:44.781 | INFO     | __main__:<module>:32 - average rollups for 2023-06-14: 0:09:16.531789
2024-07-27 16:07:14.875 | INFO     | average_segment_speeds:single_day_segment_averages:169 - shape seg avg 0:05:30.092009
2024-07-27 16:11:07.519 | INFO     | average_segment_speeds:single_day_segment_averages:185 - route dir seg avg 0:03:52.643310
2024-07-27 16:11:07.519 | INFO     | average_segment_speeds:single_day_segment_averages:186 - single day segment execution time: 0:09:22.735319
2024-07-27 16:11:07.869 | INFO     | __main__:<module>:32 - average rollups for 2023-07-12: 0:09:23.087259
2024-07-27 16:17:24.390 | INFO     | average_segment_speeds:single_day_segment_averages:169 - shape seg avg 0:06:16.518358
2024-07-27 16:21:50.250 | INFO     | average_segment_speeds:single_day_segment_averages:185 - route dir seg avg 0:04:25.860505
2024-07-27 16:21:50.251 | INFO     | average_segment_speeds:single_day_segment_averages:186 - single day segment execution time: 0:10:42.378863
2024-07-27 16:21:50.642 | INFO     | __main__:<module>:32 - average rollups for 2023-08-15: 0:10:42.772432
2024-07-27 16:27:49.579 | INFO     | average_segment_speeds:single_day_segment_averages:169 - shape seg avg 0:05:58.934046
2024-07-27 16:32:06.758 | INFO     | average_segment_speeds:single_day_segment_averages:185 - route dir seg avg 0:04:17.179098
2024-07-27 16:32:06.759 | INFO     | average_segment_speeds:single_day_segment_averages:186 - single day segment execution time: 0:10:16.113144
2024-07-27 16:32:07.150 | INFO     | __main__:<module>:32 - average rollups for 2023-09-13: 0:10:16.506818
2024-07-27 16:38:21.027 | INFO     | average_segment_speeds:single_day_segment_averages:169 - shape seg avg 0:06:13.873990
2024-07-27 16:42:58.871 | INFO     | average_segment_speeds:single_day_segment_averages:185 - route dir seg avg 0:04:37.844256
2024-07-27 16:42:58.873 | INFO     | average_segment_speeds:single_day_segment_averages:186 - single day segment execution time: 0:10:51.718246
2024-07-27 16:42:59.314 | INFO     | __main__:<module>:32 - average rollups for 2023-10-11: 0:10:52.163248
2024-07-27 16:49:18.255 | INFO     | average_segment_speeds:single_day_segment_averages:169 - shape seg avg 0:06:18.936890
2024-07-27 16:53:51.387 | INFO     | average_segment_speeds:single_day_segment_averages:185 - route dir seg avg 0:04:33.132158
2024-07-27 16:53:51.388 | INFO     | average_segment_speeds:single_day_segment_averages:186 - single day segment execution time: 0:10:52.069048
2024-07-27 16:53:51.786 | INFO     | __main__:<module>:32 - average rollups for 2023-11-15: 0:10:52.469793
2024-07-27 17:00:25.646 | INFO     | average_segment_speeds:single_day_segment_averages:169 - shape seg avg 0:06:33.856924
2024-07-27 17:05:01.045 | INFO     | average_segment_speeds:single_day_segment_averages:185 - route dir seg avg 0:04:35.399558
2024-07-27 17:05:01.047 | INFO     | average_segment_speeds:single_day_segment_averages:186 - single day segment execution time: 0:11:09.256482
2024-07-27 17:05:01.487 | INFO     | __main__:<module>:32 - average rollups for 2023-12-13: 0:11:09.700291
2024-07-29 17:48:52.425 | INFO     | __main__:single_day_segment_averages:169 - shape seg avg 0:04:16.314663
2024-07-29 17:51:53.484 | INFO     | __main__:single_day_segment_averages:185 - route dir seg avg 0:03:01.059039
2024-07-29 17:51:53.485 | INFO     | __main__:single_day_segment_averages:186 - single day segment execution time: 0:07:17.373702
2024-07-29 17:51:53.750 | INFO     | __main__:<module>:276 - average rollups for 2024-04-15: 0:07:17.642873
2024-07-29 17:56:10.176 | INFO     | __main__:single_day_segment_averages:169 - shape seg avg 0:04:16.423465
2024-07-29 17:59:15.721 | INFO     | __main__:single_day_segment_averages:185 - route dir seg avg 0:03:05.545292
2024-07-29 17:59:15.722 | INFO     | __main__:single_day_segment_averages:186 - single day segment execution time: 0:07:21.968757
2024-07-29 17:59:16.041 | INFO     | __main__:<module>:276 - average rollups for 2024-04-16: 0:07:22.290350
2024-07-29 18:03:25.693 | INFO     | __main__:single_day_segment_averages:169 - shape seg avg 0:04:09.649913
2024-07-29 18:06:22.860 | INFO     | __main__:single_day_segment_averages:185 - route dir seg avg 0:02:57.166792
2024-07-29 18:06:22.860 | INFO     | __main__:single_day_segment_averages:186 - single day segment execution time: 0:07:06.816705
2024-07-29 18:06:23.119 | INFO     | __main__:<module>:276 - average rollups for 2024-04-18: 0:07:07.077534
2024-07-29 18:10:14.821 | INFO     | __main__:single_day_segment_averages:169 - shape seg avg 0:03:51.700061
2024-07-29 18:12:54.402 | INFO     | __main__:single_day_segment_averages:185 - route dir seg avg 0:02:39.580596
2024-07-29 18:12:54.403 | INFO     | __main__:single_day_segment_averages:186 - single day segment execution time: 0:06:31.280657
2024-07-29 18:12:54.643 | INFO     | __main__:<module>:276 - average rollups for 2024-04-19: 0:06:31.523205
2024-07-29 18:15:49.605 | INFO     | __main__:single_day_segment_averages:169 - shape seg avg 0:02:54.959678
2024-07-29 18:17:57.640 | INFO     | __main__:single_day_segment_averages:185 - route dir seg avg 0:02:08.035105
2024-07-29 18:17:57.641 | INFO     | __main__:single_day_segment_averages:186 - single day segment execution time: 0:05:02.994783
2024-07-29 18:17:57.805 | INFO     | __main__:<module>:276 - average rollups for 2024-04-20: 0:05:03.161572
2024-07-29 18:20:48.405 | INFO     | __main__:single_day_segment_averages:169 - shape seg avg 0:02:50.597760
2024-07-29 18:22:53.048 | INFO     | __main__:single_day_segment_averages:185 - route dir seg avg 0:02:04.642788
2024-07-29 18:22:53.048 | INFO     | __main__:single_day_segment_averages:186 - single day segment execution time: 0:04:55.240548
2024-07-29 18:22:53.217 | INFO     | __main__:<module>:276 - average rollups for 2024-04-21: 0:04:55.410607
2024-07-29 18:23:29.193 | INFO     | __main__:single_day_summary_averages:82 - trip avg 0:00:15.684061
2024-07-29 18:23:41.310 | INFO     | __main__:single_day_summary_averages:122 - route dir avg: 0:00:12.117066
2024-07-29 18:23:41.310 | INFO     | __main__:single_day_summary_averages:123 - single day summary speed execution time: 0:00:27.801127
2024-07-29 18:23:41.379 | INFO     | __main__:<module>:246 - average rollups for 2024-04-15: 0:00:27.875617
2024-07-29 18:23:54.305 | INFO     | __main__:single_day_summary_averages:82 - trip avg 0:00:12.923196
2024-07-29 18:24:05.095 | INFO     | __main__:single_day_summary_averages:122 - route dir avg: 0:00:10.789653
2024-07-29 18:24:05.095 | INFO     | __main__:single_day_summary_averages:123 - single day summary speed execution time: 0:00:23.712849
2024-07-29 18:24:05.163 | INFO     | __main__:<module>:246 - average rollups for 2024-04-16: 0:00:23.783113
2024-07-29 18:24:17.848 | INFO     | __main__:single_day_summary_averages:82 - trip avg 0:00:12.681937
2024-07-29 18:24:28.351 | INFO     | __main__:single_day_summary_averages:122 - route dir avg: 0:00:10.503305
2024-07-29 18:24:28.352 | INFO     | __main__:single_day_summary_averages:123 - single day summary speed execution time: 0:00:23.185242
2024-07-29 18:24:28.428 | INFO     | __main__:<module>:246 - average rollups for 2024-04-18: 0:00:23.264653
2024-07-29 18:24:40.283 | INFO     | __main__:single_day_summary_averages:82 - trip avg 0:00:11.852142
2024-07-29 18:24:50.180 | INFO     | __main__:single_day_summary_averages:122 - route dir avg: 0:00:09.896832
2024-07-29 18:24:50.180 | INFO     | __main__:single_day_summary_averages:123 - single day summary speed execution time: 0:00:21.748974
2024-07-29 18:24:50.243 | INFO     | __main__:<module>:246 - average rollups for 2024-04-19: 0:00:21.814236
2024-07-29 18:25:01.568 | INFO     | __main__:single_day_summary_averages:82 - trip avg 0:00:11.322519
2024-07-29 18:25:09.751 | INFO     | __main__:single_day_summary_averages:122 - route dir avg: 0:00:08.182891
2024-07-29 18:25:09.752 | INFO     | __main__:single_day_summary_averages:123 - single day summary speed execution time: 0:00:19.505410
2024-07-29 18:25:09.798 | INFO     | __main__:<module>:246 - average rollups for 2024-04-20: 0:00:19.554481
2024-07-29 18:25:18.889 | INFO     | __main__:single_day_summary_averages:82 - trip avg 0:00:09.087528
2024-07-29 18:25:26.467 | INFO     | __main__:single_day_summary_averages:122 - route dir avg: 0:00:07.578127
2024-07-29 18:25:26.468 | INFO     | __main__:single_day_summary_averages:123 - single day summary speed execution time: 0:00:16.665655
2024-07-29 18:25:26.515 | INFO     | __main__:<module>:246 - average rollups for 2024-04-21: 0:00:16.716707
2024-07-29 18:31:02.007 | INFO     | average_segment_speeds:single_day_segment_averages:169 - shape seg avg 0:05:15.898313
2024-07-29 18:34:46.575 | INFO     | average_segment_speeds:single_day_segment_averages:185 - route dir seg avg 0:03:44.567341
2024-07-29 18:34:46.575 | INFO     | average_segment_speeds:single_day_segment_averages:186 - single day segment execution time: 0:09:00.465654
2024-07-29 18:34:46.938 | INFO     | __main__:<module>:32 - average rollups for 2024-04-15: 0:09:00.832903
2024-07-29 18:40:01.789 | INFO     | average_segment_speeds:single_day_segment_averages:169 - shape seg avg 0:05:14.848277
2024-07-29 18:43:51.718 | INFO     | average_segment_speeds:single_day_segment_averages:185 - route dir seg avg 0:03:49.929029
2024-07-29 18:43:51.720 | INFO     | average_segment_speeds:single_day_segment_averages:186 - single day segment execution time: 0:09:04.777306
2024-07-29 18:43:52.065 | INFO     | __main__:<module>:32 - average rollups for 2024-04-16: 0:09:05.125918
2024-07-29 18:48:58.102 | INFO     | average_segment_speeds:single_day_segment_averages:169 - shape seg avg 0:05:06.034194
2024-07-29 18:52:46.042 | INFO     | average_segment_speeds:single_day_segment_averages:185 - route dir seg avg 0:03:47.940332
2024-07-29 18:52:46.043 | INFO     | average_segment_speeds:single_day_segment_averages:186 - single day segment execution time: 0:08:53.974526
2024-07-29 18:52:46.370 | INFO     | __main__:<module>:32 - average rollups for 2024-04-18: 0:08:54.304339
2024-07-29 18:57:30.722 | INFO     | average_segment_speeds:single_day_segment_averages:169 - shape seg avg 0:04:44.349322
2024-07-29 19:00:51.486 | INFO     | average_segment_speeds:single_day_segment_averages:185 - route dir seg avg 0:03:20.764340
2024-07-29 19:00:51.487 | INFO     | average_segment_speeds:single_day_segment_averages:186 - single day segment execution time: 0:08:05.113662
2024-07-29 19:00:51.765 | INFO     | __main__:<module>:32 - average rollups for 2024-04-19: 0:08:05.394354
2024-07-29 19:04:07.250 | INFO     | average_segment_speeds:single_day_segment_averages:169 - shape seg avg 0:03:15.481960
2024-07-29 19:06:29.756 | INFO     | average_segment_speeds:single_day_segment_averages:185 - route dir seg avg 0:02:22.506135
2024-07-29 19:06:29.756 | INFO     | average_segment_speeds:single_day_segment_averages:186 - single day segment execution time: 0:05:37.988095
2024-07-29 19:06:29.948 | INFO     | __main__:<module>:32 - average rollups for 2024-04-20: 0:05:38.181733
2024-07-29 19:09:46.024 | INFO     | average_segment_speeds:single_day_segment_averages:169 - shape seg avg 0:03:16.074120
2024-07-29 19:12:20.094 | INFO     | average_segment_speeds:single_day_segment_averages:185 - route dir seg avg 0:02:34.069339
2024-07-29 19:12:20.094 | INFO     | average_segment_speeds:single_day_segment_averages:186 - single day segment execution time: 0:05:50.143459
2024-07-29 19:12:20.294 | INFO     | __main__:<module>:32 - average rollups for 2024-04-21: 0:05:50.345322
2024-07-30 12:25:59.867 | INFO     | __main__:single_day_segment_averages:169 - shape seg avg 0:04:59.694455
2024-07-30 12:28:58.152 | INFO     | __main__:single_day_segment_averages:185 - route dir seg avg 0:02:58.284683
2024-07-30 12:28:58.153 | INFO     | __main__:single_day_segment_averages:186 - single day segment execution time: 0:07:57.979138
2024-07-30 12:28:58.533 | INFO     | __main__:<module>:276 - average rollups for 2023-10-09: 0:07:58.365136
2024-07-30 12:33:20.068 | INFO     | __main__:single_day_segment_averages:169 - shape seg avg 0:04:21.532458
2024-07-30 12:36:29.629 | INFO     | __main__:single_day_segment_averages:185 - route dir seg avg 0:03:09.561386
2024-07-30 12:36:29.630 | INFO     | __main__:single_day_segment_averages:186 - single day segment execution time: 0:07:31.093844
2024-07-30 12:36:29.926 | INFO     | __main__:<module>:276 - average rollups for 2023-10-10: 0:07:31.391952
2024-07-30 12:40:34.223 | INFO     | __main__:single_day_segment_averages:169 - shape seg avg 0:04:04.295428
2024-07-30 12:43:26.382 | INFO     | __main__:single_day_segment_averages:185 - route dir seg avg 0:02:52.159369
2024-07-30 12:43:26.383 | INFO     | __main__:single_day_segment_averages:186 - single day segment execution time: 0:06:56.454797
2024-07-30 12:43:26.635 | INFO     | __main__:<module>:276 - average rollups for 2023-10-12: 0:06:56.708429
2024-07-30 12:47:34.614 | INFO     | __main__:single_day_segment_averages:169 - shape seg avg 0:04:07.976849
2024-07-30 12:50:26.723 | INFO     | __main__:single_day_segment_averages:185 - route dir seg avg 0:02:52.109102
2024-07-30 12:50:26.723 | INFO     | __main__:single_day_segment_averages:186 - single day segment execution time: 0:07:00.085951
2024-07-30 12:50:26.972 | INFO     | __main__:<module>:276 - average rollups for 2023-10-13: 0:07:00.336370
2024-07-30 12:53:24.273 | INFO     | __main__:single_day_segment_averages:169 - shape seg avg 0:02:57.299308
2024-07-30 12:55:44.551 | INFO     | __main__:single_day_segment_averages:185 - route dir seg avg 0:02:20.277471
2024-07-30 12:55:44.551 | INFO     | __main__:single_day_segment_averages:186 - single day segment execution time: 0:05:17.576779
2024-07-30 12:55:44.719 | INFO     | __main__:<module>:276 - average rollups for 2023-10-14: 0:05:17.746465
2024-07-30 12:58:32.442 | INFO     | __main__:single_day_segment_averages:169 - shape seg avg 0:02:47.720569
2024-07-30 13:00:41.456 | INFO     | __main__:single_day_segment_averages:185 - route dir seg avg 0:02:09.014380
2024-07-30 13:00:41.457 | INFO     | __main__:single_day_segment_averages:186 - single day segment execution time: 0:04:56.734949
2024-07-30 13:00:41.614 | INFO     | __main__:<module>:276 - average rollups for 2023-10-15: 0:04:56.894657
2024-07-30 13:01:18.025 | INFO     | __main__:single_day_summary_averages:82 - trip avg 0:00:15.173280
2024-07-30 13:01:30.613 | INFO     | __main__:single_day_summary_averages:122 - route dir avg: 0:00:12.587588
2024-07-30 13:01:30.614 | INFO     | __main__:single_day_summary_averages:123 - single day summary speed execution time: 0:00:27.760868
2024-07-30 13:01:30.687 | INFO     | __main__:<module>:246 - average rollups for 2023-10-09: 0:00:27.840977
2024-07-30 13:01:44.265 | INFO     | __main__:single_day_summary_averages:82 - trip avg 0:00:13.574719
2024-07-30 13:01:56.202 | INFO     | __main__:single_day_summary_averages:122 - route dir avg: 0:00:11.936913
2024-07-30 13:01:56.203 | INFO     | __main__:single_day_summary_averages:123 - single day summary speed execution time: 0:00:25.511632
2024-07-30 13:01:56.275 | INFO     | __main__:<module>:246 - average rollups for 2023-10-10: 0:00:25.587159
2024-07-30 13:02:09.223 | INFO     | __main__:single_day_summary_averages:82 - trip avg 0:00:12.945506
2024-07-30 13:02:21.551 | INFO     | __main__:single_day_summary_averages:122 - route dir avg: 0:00:12.328626
2024-07-30 13:02:21.552 | INFO     | __main__:single_day_summary_averages:123 - single day summary speed execution time: 0:00:25.274132
2024-07-30 13:02:21.620 | INFO     | __main__:<module>:246 - average rollups for 2023-10-12: 0:00:25.344939
2024-07-30 13:02:34.599 | INFO     | __main__:single_day_summary_averages:82 - trip avg 0:00:12.976426
2024-07-30 13:02:46.954 | INFO     | __main__:single_day_summary_averages:122 - route dir avg: 0:00:12.354966
2024-07-30 13:02:46.955 | INFO     | __main__:single_day_summary_averages:123 - single day summary speed execution time: 0:00:25.331392
2024-07-30 13:02:47.021 | INFO     | __main__:<module>:246 - average rollups for 2023-10-13: 0:00:25.400321
2024-07-30 13:02:56.967 | INFO     | __main__:single_day_summary_averages:82 - trip avg 0:00:09.943172
2024-07-30 13:03:07.140 | INFO     | __main__:single_day_summary_averages:122 - route dir avg: 0:00:10.173584
2024-07-30 13:03:07.141 | INFO     | __main__:single_day_summary_averages:123 - single day summary speed execution time: 0:00:20.116756
2024-07-30 13:03:07.200 | INFO     | __main__:<module>:246 - average rollups for 2023-10-14: 0:00:20.177816
2024-07-30 13:03:16.406 | INFO     | __main__:single_day_summary_averages:82 - trip avg 0:00:09.203116
2024-07-30 13:03:26.230 | INFO     | __main__:single_day_summary_averages:122 - route dir avg: 0:00:09.824004
2024-07-30 13:03:26.231 | INFO     | __main__:single_day_summary_averages:123 - single day summary speed execution time: 0:00:19.027120
2024-07-30 13:03:26.275 | INFO     | __main__:<module>:246 - average rollups for 2023-10-15: 0:00:19.074800
2024-07-30 13:09:10.940 | INFO     | average_segment_speeds:single_day_segment_averages:169 - shape seg avg 0:05:24.254799
2024-07-30 13:12:52.985 | INFO     | average_segment_speeds:single_day_segment_averages:185 - route dir seg avg 0:03:42.045745
2024-07-30 13:12:52.986 | INFO     | average_segment_speeds:single_day_segment_averages:186 - single day segment execution time: 0:09:06.300544
2024-07-30 13:12:53.307 | INFO     | __main__:<module>:32 - average rollups for 2023-10-09: 0:09:06.625905
2024-07-30 13:18:22.800 | INFO     | average_segment_speeds:single_day_segment_averages:169 - shape seg avg 0:05:29.490900
2024-07-30 13:22:17.763 | INFO     | average_segment_speeds:single_day_segment_averages:185 - route dir seg avg 0:03:54.962758
2024-07-30 13:22:17.764 | INFO     | average_segment_speeds:single_day_segment_averages:186 - single day segment execution time: 0:09:24.453658
2024-07-30 13:22:18.093 | INFO     | __main__:<module>:32 - average rollups for 2023-10-10: 0:09:24.785577
2024-07-30 13:27:20.735 | INFO     | average_segment_speeds:single_day_segment_averages:169 - shape seg avg 0:05:02.640010
2024-07-30 13:31:00.849 | INFO     | average_segment_speeds:single_day_segment_averages:185 - route dir seg avg 0:03:40.113831
2024-07-30 13:31:00.850 | INFO     | average_segment_speeds:single_day_segment_averages:186 - single day segment execution time: 0:08:42.753841
2024-07-30 13:31:01.210 | INFO     | __main__:<module>:32 - average rollups for 2023-10-12: 0:08:43.115427
2024-07-30 13:36:17.790 | INFO     | average_segment_speeds:single_day_segment_averages:169 - shape seg avg 0:05:16.578342
2024-07-30 13:39:56.632 | INFO     | average_segment_speeds:single_day_segment_averages:185 - route dir seg avg 0:03:38.842281
2024-07-30 13:39:56.633 | INFO     | average_segment_speeds:single_day_segment_averages:186 - single day segment execution time: 0:08:55.420623
2024-07-30 13:39:56.933 | INFO     | __main__:<module>:32 - average rollups for 2023-10-13: 0:08:55.722382
2024-07-30 13:43:29.581 | INFO     | average_segment_speeds:single_day_segment_averages:169 - shape seg avg 0:03:32.646093
2024-07-30 13:46:24.987 | INFO     | average_segment_speeds:single_day_segment_averages:185 - route dir seg avg 0:02:55.405692
2024-07-30 13:46:24.987 | INFO     | average_segment_speeds:single_day_segment_averages:186 - single day segment execution time: 0:06:28.051785
2024-07-30 13:46:25.191 | INFO     | __main__:<module>:32 - average rollups for 2023-10-14: 0:06:28.257872
2024-07-30 13:49:42.592 | INFO     | average_segment_speeds:single_day_segment_averages:169 - shape seg avg 0:03:17.398741
2024-07-30 13:52:12.550 | INFO     | average_segment_speeds:single_day_segment_averages:185 - route dir seg avg 0:02:29.957848
2024-07-30 13:52:12.551 | INFO     | average_segment_speeds:single_day_segment_averages:186 - single day segment execution time: 0:05:47.356589
2024-07-30 13:52:12.737 | INFO     | __main__:<module>:32 - average rollups for 2023-10-15: 0:05:47.545407
2024-07-30 22:12:32.137 | INFO     | __main__:single_day_segment_averages:169 - shape seg avg 0:04:17.503777
2024-07-30 22:15:34.292 | INFO     | __main__:single_day_segment_averages:185 - route dir seg avg 0:03:02.154933
2024-07-30 22:15:34.292 | INFO     | __main__:single_day_segment_averages:186 - single day segment execution time: 0:07:19.658710
2024-07-30 22:15:34.542 | INFO     | __main__:<module>:276 - average rollups for 2023-04-10: 0:07:19.912984
2024-07-30 22:19:43.414 | INFO     | __main__:single_day_segment_averages:169 - shape seg avg 0:04:08.869752
2024-07-30 22:22:35.948 | INFO     | __main__:single_day_segment_averages:185 - route dir seg avg 0:02:52.533209
2024-07-30 22:22:35.948 | INFO     | __main__:single_day_segment_averages:186 - single day segment execution time: 0:07:01.402961
2024-07-30 22:22:36.226 | INFO     | __main__:<module>:276 - average rollups for 2023-04-11: 0:07:01.682929
2024-07-30 22:26:57.795 | INFO     | __main__:single_day_segment_averages:169 - shape seg avg 0:04:21.567273
2024-07-30 22:29:57.866 | INFO     | __main__:single_day_segment_averages:185 - route dir seg avg 0:03:00.071050
2024-07-30 22:29:57.867 | INFO     | __main__:single_day_segment_averages:186 - single day segment execution time: 0:07:21.638323
2024-07-30 22:29:58.128 | INFO     | __main__:<module>:276 - average rollups for 2023-04-13: 0:07:21.901314
2024-07-30 22:34:07.546 | INFO     | __main__:single_day_segment_averages:169 - shape seg avg 0:04:09.415804
2024-07-30 22:37:15.391 | INFO     | __main__:single_day_segment_averages:185 - route dir seg avg 0:03:07.845102
2024-07-30 22:37:15.392 | INFO     | __main__:single_day_segment_averages:186 - single day segment execution time: 0:07:17.260906
2024-07-30 22:37:15.640 | INFO     | __main__:<module>:276 - average rollups for 2023-04-14: 0:07:17.510913
2024-07-30 22:40:07.514 | INFO     | __main__:single_day_segment_averages:169 - shape seg avg 0:02:51.872581
2024-07-30 22:42:12.223 | INFO     | __main__:single_day_segment_averages:185 - route dir seg avg 0:02:04.708845
2024-07-30 22:42:12.224 | INFO     | __main__:single_day_segment_averages:186 - single day segment execution time: 0:04:56.581426
2024-07-30 22:42:12.383 | INFO     | __main__:<module>:276 - average rollups for 2023-04-15: 0:04:56.743095
2024-07-30 22:45:05.283 | INFO     | __main__:single_day_segment_averages:169 - shape seg avg 0:02:52.897208
2024-07-30 22:47:20.251 | INFO     | __main__:single_day_segment_averages:185 - route dir seg avg 0:02:14.968589
2024-07-30 22:47:20.252 | INFO     | __main__:single_day_segment_averages:186 - single day segment execution time: 0:05:07.865797
2024-07-30 22:47:20.411 | INFO     | __main__:<module>:276 - average rollups for 2023-04-16: 0:05:08.027152
2024-07-30 22:47:56.302 | INFO     | __main__:single_day_summary_averages:82 - trip avg 0:00:14.973385
2024-07-30 22:48:09.666 | INFO     | __main__:single_day_summary_averages:122 - route dir avg: 0:00:13.363792
2024-07-30 22:48:09.667 | INFO     | __main__:single_day_summary_averages:123 - single day summary speed execution time: 0:00:28.337177
2024-07-30 22:48:09.736 | INFO     | __main__:<module>:246 - average rollups for 2023-04-10: 0:00:28.413127
2024-07-30 22:48:22.096 | INFO     | __main__:single_day_summary_averages:82 - trip avg 0:00:12.355970
2024-07-30 22:48:34.289 | INFO     | __main__:single_day_summary_averages:122 - route dir avg: 0:00:12.193436
2024-07-30 22:48:34.290 | INFO     | __main__:single_day_summary_averages:123 - single day summary speed execution time: 0:00:24.549406
2024-07-30 22:48:34.357 | INFO     | __main__:<module>:246 - average rollups for 2023-04-11: 0:00:24.619642
2024-07-30 22:48:47.095 | INFO     | __main__:single_day_summary_averages:82 - trip avg 0:00:12.735383
2024-07-30 22:48:58.988 | INFO     | __main__:single_day_summary_averages:122 - route dir avg: 0:00:11.893020
2024-07-30 22:48:58.988 | INFO     | __main__:single_day_summary_averages:123 - single day summary speed execution time: 0:00:24.628403
2024-07-30 22:48:59.056 | INFO     | __main__:<module>:246 - average rollups for 2023-04-13: 0:00:24.698391
2024-07-30 22:49:12.118 | INFO     | __main__:single_day_summary_averages:82 - trip avg 0:00:13.060148
2024-07-30 22:49:24.475 | INFO     | __main__:single_day_summary_averages:122 - route dir avg: 0:00:12.356954
2024-07-30 22:49:24.476 | INFO     | __main__:single_day_summary_averages:123 - single day summary speed execution time: 0:00:25.417102
2024-07-30 22:49:24.547 | INFO     | __main__:<module>:246 - average rollups for 2023-04-14: 0:00:25.490200
2024-07-30 22:49:33.781 | INFO     | __main__:single_day_summary_averages:82 - trip avg 0:00:09.231570
2024-07-30 22:49:43.979 | INFO     | __main__:single_day_summary_averages:122 - route dir avg: 0:00:10.198358
2024-07-30 22:49:43.980 | INFO     | __main__:single_day_summary_averages:123 - single day summary speed execution time: 0:00:19.429928
2024-07-30 22:49:44.024 | INFO     | __main__:<module>:246 - average rollups for 2023-04-15: 0:00:19.476421
2024-07-30 22:49:52.705 | INFO     | __main__:single_day_summary_averages:82 - trip avg 0:00:08.678435
2024-07-30 22:50:02.408 | INFO     | __main__:single_day_summary_averages:122 - route dir avg: 0:00:09.703184
2024-07-30 22:50:02.409 | INFO     | __main__:single_day_summary_averages:123 - single day summary speed execution time: 0:00:18.381619
2024-07-30 22:50:02.453 | INFO     | __main__:<module>:246 - average rollups for 2023-04-16: 0:00:18.428290
2024-07-30 22:55:41.351 | INFO     | average_segment_speeds:single_day_segment_averages:169 - shape seg avg 0:05:18.712129
2024-07-30 22:59:21.838 | INFO     | average_segment_speeds:single_day_segment_averages:185 - route dir seg avg 0:03:40.487061
2024-07-30 22:59:21.840 | INFO     | average_segment_speeds:single_day_segment_averages:186 - single day segment execution time: 0:08:59.199190
2024-07-30 22:59:22.158 | INFO     | __main__:<module>:32 - average rollups for 2023-04-10: 0:08:59.522783
2024-07-30 23:04:22.810 | INFO     | average_segment_speeds:single_day_segment_averages:169 - shape seg avg 0:05:00.649768
2024-07-30 23:08:07.636 | INFO     | average_segment_speeds:single_day_segment_averages:185 - route dir seg avg 0:03:44.825872
2024-07-30 23:08:07.637 | INFO     | average_segment_speeds:single_day_segment_averages:186 - single day segment execution time: 0:08:45.475640
2024-07-30 23:08:07.960 | INFO     | __main__:<module>:32 - average rollups for 2023-04-11: 0:08:45.801490
2024-07-30 23:13:23.047 | INFO     | average_segment_speeds:single_day_segment_averages:169 - shape seg avg 0:05:15.084854
2024-07-30 23:17:21.853 | INFO     | average_segment_speeds:single_day_segment_averages:185 - route dir seg avg 0:03:58.805988
2024-07-30 23:17:21.854 | INFO     | average_segment_speeds:single_day_segment_averages:186 - single day segment execution time: 0:09:13.890842
2024-07-30 23:17:22.169 | INFO     | __main__:<module>:32 - average rollups for 2023-04-13: 0:09:14.207893
2024-07-30 23:22:35.414 | INFO     | average_segment_speeds:single_day_segment_averages:169 - shape seg avg 0:05:13.243509
2024-07-30 23:26:26.627 | INFO     | average_segment_speeds:single_day_segment_averages:185 - route dir seg avg 0:03:51.212789
2024-07-30 23:26:26.628 | INFO     | average_segment_speeds:single_day_segment_averages:186 - single day segment execution time: 0:09:04.456298
2024-07-30 23:26:26.952 | INFO     | __main__:<module>:32 - average rollups for 2023-04-14: 0:09:04.782830
2024-07-30 23:29:47.205 | INFO     | average_segment_speeds:single_day_segment_averages:169 - shape seg avg 0:03:20.250681
2024-07-30 23:32:13.754 | INFO     | average_segment_speeds:single_day_segment_averages:185 - route dir seg avg 0:02:26.548722
2024-07-30 23:32:13.755 | INFO     | average_segment_speeds:single_day_segment_averages:186 - single day segment execution time: 0:05:46.799403
2024-07-30 23:32:13.955 | INFO     | __main__:<module>:32 - average rollups for 2023-04-15: 0:05:47.002392
2024-07-30 23:35:25.549 | INFO     | average_segment_speeds:single_day_segment_averages:169 - shape seg avg 0:03:11.591258
2024-07-30 23:38:03.950 | INFO     | average_segment_speeds:single_day_segment_averages:185 - route dir seg avg 0:02:38.401364
2024-07-30 23:38:03.951 | INFO     | average_segment_speeds:single_day_segment_averages:186 - single day segment execution time: 0:05:49.992622
2024-07-30 23:38:04.142 | INFO     | __main__:<module>:32 - average rollups for 2023-04-16: 0:05:50.185712
2024-07-31 08:33:00.276 | INFO     | __main__:multi_day_segment_averages:250 - multi day segment execution time: 0:06:29.027566
2024-07-31 08:33:00.364 | INFO     | __main__:<module>:288 - average rollups for ['2024-04-15', '2024-04-16', '2024-04-17', '2024-04-18', '2024-04-19', '2024-04-20', '2024-04-21']: 0:06:29.119456
2024-07-31 08:58:22.456 | INFO     | __main__:multi_day_segment_averages:250 - multi day segment execution time: 0:06:13.353366
2024-07-31 09:15:10.549 | INFO     | __main__:multi_day_segment_averages:250 - multi day segment execution time: 0:06:25.230907
2024-07-31 09:20:51.892 | INFO     | __main__:multi_day_summary_averages:221 - multi day summary speed ['2024-04-15', '2024-04-16', '2024-04-17', '2024-04-18', '2024-04-19', '2024-04-20', '2024-04-21'] execution time: 0:01:17.320329
2024-07-31 09:29:32.344 | INFO     | average_segment_speeds:multi_day_segment_averages:250 - multi day segment ['2024-04-15', '2024-04-16', '2024-04-17', '2024-04-18', '2024-04-19', '2024-04-20', '2024-04-21'] execution time: 0:08:20.704152
2024-07-31 09:59:59.251 | INFO     | __main__:multi_day_summary_averages:221 - multi day summary speed ['2023-10-09', '2023-10-10', '2023-10-11', '2023-10-12', '2023-10-13', '2023-10-14', '2023-10-15'] execution time: 0:01:17.691957
2024-07-31 10:08:15.069 | INFO     | average_segment_speeds:multi_day_segment_averages:250 - multi day segment ['2023-04-10', '2023-04-11', '2023-04-12', '2023-04-13', '2023-04-14', '2023-04-15', '2023-04-16'] execution time: 0:07:55.476143
2024-07-31 10:13:12.811 | INFO     | __main__:multi_day_summary_averages:221 - multi day summary speed ['2023-04-10', '2023-04-11', '2023-04-12', '2023-04-13', '2023-04-14', '2023-04-15', '2023-04-16'] execution time: 0:01:17.632059
2024-07-31 10:23:29.641 | INFO     | average_segment_speeds:multi_day_segment_averages:250 - multi day segment ['2023-10-09', '2023-10-10', '2023-10-11', '2023-10-12', '2023-10-13', '2023-10-14', '2023-10-15'] execution time: 0:08:42.969361
2024-08-15 11:52:54.765 | INFO     | __main__:single_day_segment_averages:173 - shape seg avg 0:04:03.669217
2024-08-15 11:55:52.334 | INFO     | __main__:single_day_segment_averages:189 - route dir seg avg 0:02:57.569044
2024-08-15 11:55:52.335 | INFO     | __main__:single_day_segment_averages:190 - single day segment 2024-08-14 execution time: 0:07:01.238261
2024-08-15 12:33:45.459 | INFO     | __main__:single_day_summary_averages:90 - trip avg 0:00:14.565813
2024-08-15 12:33:56.808 | INFO     | __main__:single_day_summary_averages:132 - route dir avg: 0:00:11.348944
2024-08-15 12:33:56.809 | INFO     | __main__:single_day_summary_averages:133 - single day summary speed 2024-08-14 execution time: 0:00:25.914757
2024-08-15 12:49:58.589 | INFO     | average_segment_speeds:single_day_segment_averages:173 - shape seg avg 0:05:18.197146
2024-08-15 12:53:37.977 | INFO     | average_segment_speeds:single_day_segment_averages:189 - route dir seg avg 0:03:39.388630
2024-08-15 12:53:37.978 | INFO     | average_segment_speeds:single_day_segment_averages:190 - single day segment 2024-08-14 execution time: 0:08:57.585776
2024-09-19 11:41:23.528 | INFO     | __main__:single_day_segment_averages:173 - shape seg avg 0:04:35.831329
2024-09-19 11:44:21.408 | INFO     | __main__:single_day_segment_averages:189 - route dir seg avg 0:02:57.880787
2024-09-19 11:44:21.409 | INFO     | __main__:single_day_segment_averages:190 - single day segment 2024-09-18 execution time: 0:07:33.712116
2024-09-19 12:25:35.942 | INFO     | __main__:single_day_summary_averages:90 - trip avg 0:00:15.246328
2024-09-19 12:25:48.332 | INFO     | __main__:single_day_summary_averages:132 - route dir avg: 0:00:12.390061
2024-09-19 12:25:48.333 | INFO     | __main__:single_day_summary_averages:133 - single day summary speed 2024-09-18 execution time: 0:00:27.636389
2024-09-19 12:42:38.061 | INFO     | average_segment_speeds:single_day_segment_averages:173 - shape seg avg 0:05:30.126380
2024-09-19 12:46:50.506 | INFO     | average_segment_speeds:single_day_segment_averages:189 - route dir seg avg 0:04:12.445389
2024-09-19 12:46:50.507 | INFO     | average_segment_speeds:single_day_segment_averages:190 - single day segment 2024-09-18 execution time: 0:09:42.571769
2024-10-17 18:17:38.147 | INFO     | __main__:single_day_summary_averages:90 - trip avg 0:00:18.002158
2024-10-17 18:17:51.697 | INFO     | __main__:single_day_summary_averages:132 - route dir avg: 0:00:13.550000
2024-10-17 18:17:51.698 | INFO     | __main__:single_day_summary_averages:133 - single day summary speed 2024-10-16 execution time: 0:00:31.552158
2024-10-17 18:36:28.002 | INFO     | average_segment_speeds:single_day_segment_averages:177 - shape seg avg 0:06:04.775175
2024-10-17 18:40:42.231 | INFO     | average_segment_speeds:single_day_segment_averages:193 - route dir seg avg 0:04:14.229086
2024-10-17 18:40:42.232 | INFO     | average_segment_speeds:single_day_segment_averages:194 - single day segment 2024-10-16 execution time: 0:10:19.004261
2024-10-18 00:34:00.973 | INFO     | __main__:single_day_segment_averages:177 - shape seg avg 0:04:53.730922
2024-10-18 00:37:30.933 | INFO     | __main__:single_day_segment_averages:193 - route dir seg avg 0:03:29.959724
2024-10-18 00:37:30.935 | INFO     | __main__:single_day_segment_averages:194 - single day segment 2024-10-14 execution time: 0:08:23.690646
2024-10-18 00:42:04.604 | INFO     | __main__:single_day_segment_averages:177 - shape seg avg 0:04:33.336592
2024-10-18 00:45:18.448 | INFO     | __main__:single_day_segment_averages:193 - route dir seg avg 0:03:13.843336
2024-10-18 00:45:18.448 | INFO     | __main__:single_day_segment_averages:194 - single day segment 2024-10-15 execution time: 0:07:47.179928
2024-10-18 09:24:57.077 | INFO     | __main__:single_day_summary_averages:90 - trip avg 0:00:17.634204
2024-10-18 09:25:10.181 | INFO     | __main__:single_day_summary_averages:132 - route dir avg: 0:00:13.104249
2024-10-18 09:25:10.183 | INFO     | __main__:single_day_summary_averages:133 - single day summary speed 2024-10-14 execution time: 0:00:30.738453
2024-10-18 09:25:25.944 | INFO     | __main__:single_day_summary_averages:90 - trip avg 0:00:15.625256
2024-10-18 09:25:38.786 | INFO     | __main__:single_day_summary_averages:132 - route dir avg: 0:00:12.841694
2024-10-18 09:25:38.787 | INFO     | __main__:single_day_summary_averages:133 - single day summary speed 2024-10-15 execution time: 0:00:28.466950
2024-10-18 09:53:22.768 | INFO     | average_segment_speeds:single_day_segment_averages:177 - shape seg avg 0:06:01.586897
2024-10-18 09:57:18.027 | INFO     | average_segment_speeds:single_day_segment_averages:193 - route dir seg avg 0:03:55.259299
2024-10-18 09:57:18.027 | INFO     | average_segment_speeds:single_day_segment_averages:194 - single day segment 2024-10-14 execution time: 0:09:56.846196
2024-10-18 10:02:43.872 | INFO     | average_segment_speeds:single_day_segment_averages:177 - shape seg avg 0:05:25.476441
2024-10-18 10:06:42.688 | INFO     | average_segment_speeds:single_day_segment_averages:193 - route dir seg avg 0:03:58.815162
2024-10-18 10:06:42.688 | INFO     | average_segment_speeds:single_day_segment_averages:194 - single day segment 2024-10-15 execution time: 0:09:24.291603
2024-10-22 17:56:22.475 | INFO     | __main__:single_day_segment_averages:177 - shape seg avg 0:04:52.014585
2024-10-22 17:59:43.551 | INFO     | __main__:single_day_segment_averages:193 - route dir seg avg 0:03:21.075960
2024-10-22 17:59:43.552 | INFO     | __main__:single_day_segment_averages:194 - single day segment 2024-10-17 execution time: 0:08:13.090545
2024-10-22 18:04:30.277 | INFO     | __main__:single_day_segment_averages:177 - shape seg avg 0:04:46.424659
2024-10-22 18:07:54.968 | INFO     | __main__:single_day_segment_averages:193 - route dir seg avg 0:03:24.690917
2024-10-22 18:07:54.968 | INFO     | __main__:single_day_segment_averages:194 - single day segment 2024-10-18 execution time: 0:08:11.115576
2024-10-22 18:11:16.594 | INFO     | __main__:single_day_segment_averages:177 - shape seg avg 0:03:21.298649
2024-10-22 18:13:49.337 | INFO     | __main__:single_day_segment_averages:193 - route dir seg avg 0:02:32.742968
2024-10-22 18:13:49.337 | INFO     | __main__:single_day_segment_averages:194 - single day segment 2024-10-19 execution time: 0:05:54.041617
2024-10-22 18:17:17.754 | INFO     | __main__:single_day_segment_averages:177 - shape seg avg 0:03:28.170350
2024-10-22 18:19:45.604 | INFO     | __main__:single_day_segment_averages:193 - route dir seg avg 0:02:27.850132
2024-10-22 18:19:45.605 | INFO     | __main__:single_day_segment_averages:194 - single day segment 2024-10-20 execution time: 0:05:56.020482
2024-10-22 20:36:24.387 | INFO     | __main__:single_day_summary_averages:90 - trip avg 0:00:16.260477
2024-10-22 20:36:37.721 | INFO     | __main__:single_day_summary_averages:132 - route dir avg: 0:00:13.333626
2024-10-22 20:36:37.723 | INFO     | __main__:single_day_summary_averages:133 - single day summary speed 2024-10-17 execution time: 0:00:29.594103
2024-10-22 20:36:52.314 | INFO     | __main__:single_day_summary_averages:90 - trip avg 0:00:14.503367
2024-10-22 20:37:04.849 | INFO     | __main__:single_day_summary_averages:132 - route dir avg: 0:00:12.534573
2024-10-22 20:37:04.850 | INFO     | __main__:single_day_summary_averages:133 - single day summary speed 2024-10-18 execution time: 0:00:27.037940
2024-10-22 20:37:14.841 | INFO     | __main__:single_day_summary_averages:90 - trip avg 0:00:09.914674
2024-10-22 20:37:24.046 | INFO     | __main__:single_day_summary_averages:132 - route dir avg: 0:00:09.204885
2024-10-22 20:37:24.047 | INFO     | __main__:single_day_summary_averages:133 - single day summary speed 2024-10-19 execution time: 0:00:19.119559
2024-10-22 20:37:34.129 | INFO     | __main__:single_day_summary_averages:90 - trip avg 0:00:10.032315
2024-10-22 20:37:43.520 | INFO     | __main__:single_day_summary_averages:132 - route dir avg: 0:00:09.390045
2024-10-22 20:37:43.520 | INFO     | __main__:single_day_summary_averages:133 - single day summary speed 2024-10-20 execution time: 0:00:19.422360
2024-10-22 21:19:35.340 | INFO     | average_segment_speeds:single_day_segment_averages:177 - shape seg avg 0:06:07.525971
2024-10-22 21:23:59.951 | INFO     | average_segment_speeds:single_day_segment_averages:193 - route dir seg avg 0:04:24.611365
2024-10-22 21:23:59.952 | INFO     | average_segment_speeds:single_day_segment_averages:194 - single day segment 2024-10-17 execution time: 0:10:32.137336
2024-10-22 21:29:53.182 | INFO     | average_segment_speeds:single_day_segment_averages:177 - shape seg avg 0:05:52.675186
2024-10-22 21:34:08.405 | INFO     | average_segment_speeds:single_day_segment_averages:193 - route dir seg avg 0:04:15.222213
2024-10-22 21:34:08.406 | INFO     | average_segment_speeds:single_day_segment_averages:194 - single day segment 2024-10-18 execution time: 0:10:07.897399
2024-10-22 21:38:12.041 | INFO     | average_segment_speeds:single_day_segment_averages:177 - shape seg avg 0:04:03.219742
2024-10-22 21:41:20.420 | INFO     | average_segment_speeds:single_day_segment_averages:193 - route dir seg avg 0:03:08.379069
2024-10-22 21:41:20.421 | INFO     | average_segment_speeds:single_day_segment_averages:194 - single day segment 2024-10-19 execution time: 0:07:11.598811
2024-10-22 21:45:01.829 | INFO     | average_segment_speeds:single_day_segment_averages:177 - shape seg avg 0:03:41.130808
2024-10-22 21:47:50.277 | INFO     | average_segment_speeds:single_day_segment_averages:193 - route dir seg avg 0:02:48.447615
2024-10-22 21:47:50.277 | INFO     | average_segment_speeds:single_day_segment_averages:194 - single day segment 2024-10-20 execution time: 0:06:29.578423
2024-10-23 10:59:19.182 | INFO     | __main__:multi_day_summary_averages:238 - multi day summary speed ['2024-10-14', '2024-10-15', '2024-10-16', '2024-10-17', '2024-10-18', '2024-10-19', '2024-10-20'] execution time: 0:01:22.942788
2024-10-23 11:08:26.734 | INFO     | __main__:multi_day_segment_averages:258 - multi day segment ['2024-10-14', '2024-10-15', '2024-10-16', '2024-10-17', '2024-10-18', '2024-10-19', '2024-10-20'] execution time: 0:07:11.157851
2024-10-23 11:31:26.653 | INFO     | average_segment_speeds:multi_day_segment_averages:257 - multi day segment ['2024-10-14', '2024-10-15', '2024-10-16', '2024-10-17', '2024-10-18', '2024-10-19', '2024-10-20'] execution time: 0:09:00.289570
2024-10-25 10:32:19.827 | INFO     | __main__:single_day_segment_averages:186 - single day segment 2024-10-16 execution time: 0:03:41.907953
2024-10-25 11:16:58.463 | INFO     | __main__:segment_averages:169 - segment speed averaging for ['2024-10-16'] execution time: 0:04:11.264225
2024-10-25 11:25:19.667 | INFO     | __main__:segment_averages:169 - segment speed averaging for ['2024-10-14', '2024-10-15', '2024-10-16', '2024-10-17', '2024-10-18', '2024-10-19', '2024-10-20'] execution time: 0:07:12.533597
2024-10-25 12:03:33.918 | INFO     | __main__:summary_average_speeds:120 - trip avg 0:00:15.263512
2024-10-25 12:03:46.569 | INFO     | __main__:summary_average_speeds:154 - summary speed averaging for ['2024-10-16'] execution time: 0:00:27.913940
2024-10-25 12:06:25.916 | INFO     | __main__:summary_average_speeds:154 - summary speed averaging for ['2024-10-14', '2024-10-15', '2024-10-16', '2024-10-17', '2024-10-18', '2024-10-19', '2024-10-20'] execution time: 0:01:55.082631
2024-10-25 12:52:26.403 | INFO     | average_segment_speeds:segment_averages:169 - speedmap_segments segment averaging for ['2024-10-16'] execution time: 0:05:57.735912
2024-10-25 12:57:18.229 | INFO     | average_segment_speeds:segment_averages:169 - speedmap_segments segment averaging for ['2024-10-16'] execution time: 0:04:51.480238
2024-10-25 13:16:11.221 | INFO     | average_segment_speeds:segment_averages:169 - speedmap_segments segment averaging for ['2024-10-14', '2024-10-15', '2024-10-16', '2024-10-17', '2024-10-18', '2024-10-19', '2024-10-20'] execution time: 0:09:08.182403
2024-10-28 09:52:30.939 | INFO     | __main__:segment_averages:182 - stop_segments segment averaging for ['2024-10-16'] execution time: 0:04:41.036914
2024-10-28 10:12:36.654 | INFO     | __main__:segment_averages:182 - stop_segments segment averaging for ['2024-10-14'] execution time: 0:04:30.593328
2024-10-28 10:16:48.758 | INFO     | __main__:segment_averages:182 - stop_segments segment averaging for ['2024-10-15'] execution time: 0:04:11.920050
2024-10-28 10:21:05.581 | INFO     | __main__:segment_averages:182 - stop_segments segment averaging for ['2024-10-17'] execution time: 0:04:16.731009
2024-10-28 10:25:32.613 | INFO     | __main__:segment_averages:182 - stop_segments segment averaging for ['2024-10-18'] execution time: 0:04:26.943776
2024-10-28 10:28:46.725 | INFO     | __main__:segment_averages:182 - stop_segments segment averaging for ['2024-10-19'] execution time: 0:03:14.004012
2024-10-28 10:31:47.037 | INFO     | __main__:segment_averages:182 - stop_segments segment averaging for ['2024-10-20'] execution time: 0:03:00.245588
2024-11-01 09:18:04.863 | INFO     | average_segment_speeds:segment_averages_detail:239 - speedmap_segments detailed segment averaging for ['2024-10-16'] execution time: 0:06:29.243269
2024-11-01 09:23:55.409 | INFO     | average_segment_speeds:segment_averages:182 - speedmap_segments segment averaging for ['2024-10-16'] execution time: 0:05:50.230382
2024-11-01 09:28:10.012 | INFO     | average_segment_speeds:segment_averages:182 - speedmap_segments segment averaging for ['2024-10-16'] execution time: 0:04:14.446376
2024-11-04 12:49:57.565 | INFO     | average_segment_speeds:segment_averages_detail:245 - speedmap_segments detailed segment averaging for ['2024-10-16'] execution time: 0:06:25.396982
2024-11-04 12:55:52.804 | INFO     | average_segment_speeds:segment_averages:182 - speedmap_segments segment averaging for ['2024-10-16'] execution time: 0:05:55.031920
2024-11-04 13:00:43.796 | INFO     | average_segment_speeds:segment_averages:182 - speedmap_segments segment averaging for ['2024-10-16'] execution time: 0:04:50.815376
2024-11-04 15:43:06.434 | INFO     | average_segment_speeds:segment_averages_detail:246 - speedmap_segments detailed segment averaging for ['2024-10-16'] execution time: 0:06:16.711909
2024-11-04 15:48:26.324 | INFO     | average_segment_speeds:segment_averages:182 - speedmap_segments segment averaging for ['2024-10-16'] execution time: 0:05:19.708023
2024-11-04 15:53:12.740 | INFO     | average_segment_speeds:segment_averages:182 - speedmap_segments segment averaging for ['2024-10-16'] execution time: 0:04:46.258219
2024-11-15 12:50:50.729 | INFO     | __main__:segment_averages:183 - stop_segments segment averaging for ['2024-11-13'] execution time: 0:03:29.500770
2024-11-15 12:55:21.283 | INFO     | __main__:segment_averages:183 - stop_segments segment averaging for ['2024-11-13'] execution time: 0:04:30.418474
2024-11-15 13:37:00.465 | INFO     | __main__:summary_average_speeds:120 - trip avg 0:00:15.983860
2024-11-15 13:37:14.680 | INFO     | __main__:summary_average_speeds:155 - rt_stop_times summary speed averaging for ['2024-11-13'] execution time: 0:00:30.199600
2024-11-15 13:55:26.453 | INFO     | average_segment_speeds:segment_averages_detail:247 - speedmap_segments detailed segment averaging for ['2024-11-13'] execution time: 0:06:13.137347
2024-11-15 14:01:01.468 | INFO     | average_segment_speeds:segment_averages:183 - speedmap_segments segment averaging for ['2024-11-13'] execution time: 0:05:34.862080
2024-11-15 14:05:19.207 | INFO     | average_segment_speeds:segment_averages:183 - speedmap_segments segment averaging for ['2024-11-13'] execution time: 0:04:17.568282
2024-11-15 16:29:02.896 | INFO     | average_segment_speeds:segment_averages_detail:247 - speedmap_segments detailed segment averaging for ['2024-11-13'] execution time: 0:06:29.709300
2024-11-15 16:34:45.393 | INFO     | average_segment_speeds:segment_averages:183 - speedmap_segments segment averaging for ['2024-11-13'] execution time: 0:05:42.338355
2024-11-15 16:39:12.926 | INFO     | average_segment_speeds:segment_averages:183 - speedmap_segments segment averaging for ['2024-11-13'] execution time: 0:04:27.339108
2024-11-15 16:43:08.855 | INFO     | __main__:segment_averages:183 - stop_segments segment averaging for ['2024-11-13'] execution time: 0:03:27.893142
2024-11-15 16:47:26.586 | INFO     | __main__:segment_averages:183 - stop_segments segment averaging for ['2024-11-13'] execution time: 0:04:17.582380
2024-11-15 16:47:58.691 | INFO     | __main__:summary_average_speeds:120 - trip avg 0:00:15.263016
2024-11-15 16:48:12.028 | INFO     | __main__:summary_average_speeds:155 - rt_stop_times summary speed averaging for ['2024-11-13'] execution time: 0:00:28.600051
2024-11-25 15:13:37.373 | INFO     | __main__:segment_averages:183 - stop_segments segment averaging for ['2024-02-14'] execution time: 0:03:26.605094
2024-11-25 15:17:40.046 | INFO     | __main__:segment_averages:183 - stop_segments segment averaging for ['2024-02-14'] execution time: 0:04:02.591857
2024-11-25 15:56:22.157 | INFO     | __main__:summary_average_speeds:120 - trip avg 0:00:14.429525
2024-11-25 15:56:33.970 | INFO     | __main__:summary_average_speeds:155 - rt_stop_times summary speed averaging for ['2024-02-14'] execution time: 0:00:26.242649
2024-11-25 16:13:02.901 | INFO     | average_segment_speeds:segment_averages_detail:247 - speedmap_segments detailed segment averaging for ['2024-02-14'] execution time: 0:05:49.602618
2024-11-25 16:18:14.085 | INFO     | average_segment_speeds:segment_averages:183 - speedmap_segments segment averaging for ['2024-02-14'] execution time: 0:05:11.036585
2024-11-25 16:22:17.639 | INFO     | average_segment_speeds:segment_averages:183 - speedmap_segments segment averaging for ['2024-02-14'] execution time: 0:04:03.406461
2024-11-25 17:36:36.926 | INFO     | __main__:segment_averages:183 - stop_segments segment averaging for ['2024-04-17'] execution time: 0:03:37.971380
2024-11-25 17:40:46.424 | INFO     | __main__:segment_averages:183 - stop_segments segment averaging for ['2024-04-17'] execution time: 0:04:09.371271
2024-11-25 18:21:02.631 | INFO     | __main__:summary_average_speeds:120 - trip avg 0:00:15.281556
2024-11-25 18:21:14.991 | INFO     | __main__:summary_average_speeds:155 - rt_stop_times summary speed averaging for ['2024-04-17'] execution time: 0:00:27.640841
2024-11-25 18:38:30.685 | INFO     | average_segment_speeds:segment_averages_detail:247 - speedmap_segments detailed segment averaging for ['2024-04-17'] execution time: 0:05:56.867437
2024-11-25 18:43:43.127 | INFO     | average_segment_speeds:segment_averages:183 - speedmap_segments segment averaging for ['2024-04-17'] execution time: 0:05:12.297407
2024-11-25 18:47:46.966 | INFO     | average_segment_speeds:segment_averages:183 - speedmap_segments segment averaging for ['2024-04-17'] execution time: 0:04:03.631509
2024-11-25 20:16:48.107 | INFO     | __main__:segment_averages:183 - stop_segments segment averaging for ['2024-07-17'] execution time: 0:03:01.260045
2024-11-25 20:20:35.395 | INFO     | __main__:segment_averages:183 - stop_segments segment averaging for ['2024-07-17'] execution time: 0:03:47.132474
2024-11-25 20:58:10.113 | INFO     | __main__:summary_average_speeds:120 - trip avg 0:00:14.389431
2024-11-25 20:58:21.747 | INFO     | __main__:summary_average_speeds:155 - rt_stop_times summary speed averaging for ['2024-07-17'] execution time: 0:00:26.022796
2024-11-25 21:14:33.232 | INFO     | average_segment_speeds:segment_averages_detail:247 - speedmap_segments detailed segment averaging for ['2024-07-17'] execution time: 0:05:37.386735
2024-11-25 21:19:21.360 | INFO     | average_segment_speeds:segment_averages:183 - speedmap_segments segment averaging for ['2024-07-17'] execution time: 0:04:47.990211
2024-11-25 21:23:05.965 | INFO     | average_segment_speeds:segment_averages:183 - speedmap_segments segment averaging for ['2024-07-17'] execution time: 0:03:44.478500
2024-12-18 13:51:03.723 | INFO     | __main__:segment_averages:185 - stop_segments segment averaging for ['2024-12-11'] execution time: 0:04:49.205336
2024-12-18 14:45:36.844 | INFO     | __main__:summary_average_speeds:120 - trip avg 0:00:44.679926
2024-12-18 14:45:50.813 | INFO     | __main__:summary_average_speeds:155 - rt_stop_times summary speed averaging for ['2024-12-11'] execution time: 0:00:58.649483
2024-12-18 15:06:31.961 | INFO     | average_segment_speeds:segment_averages_detail:249 - speedmap_segments detailed segment averaging for ['2024-12-11'] execution time: 0:07:17.222047
2024-12-18 15:12:50.801 | INFO     | average_segment_speeds:segment_averages:185 - speedmap_segments segment averaging for ['2024-12-11'] execution time: 0:06:18.665542
2024-12-18 15:17:58.646 | INFO     | average_segment_speeds:segment_averages:185 - speedmap_segments segment averaging for ['2024-12-11'] execution time: 0:05:07.636255
2025-01-15 14:36:17.067 | INFO     | __main__:summary_average_speeds:120 - trip avg 0:00:18.845972
2025-01-15 14:36:31.001 | INFO     | __main__:summary_average_speeds:154 - rt_stop_times summary speed averaging for ['2024-11-13'] execution time: 0:00:32.780041
2025-01-16 16:04:20.713 | INFO     | __main__:summary_average_speeds:120 - trip avg 0:00:16.934088
2025-01-16 16:04:32.821 | INFO     | __main__:summary_average_speeds:154 - rt_stop_times summary speed averaging for ['2024-01-17'] execution time: 0:00:29.042487
2025-01-16 16:04:46.545 | INFO     | __main__:summary_average_speeds:120 - trip avg 0:00:13.629139
2025-01-16 16:04:57.111 | INFO     | __main__:summary_average_speeds:154 - rt_stop_times summary speed averaging for ['2024-02-14'] execution time: 0:00:24.194859
2025-01-16 16:05:11.281 | INFO     | __main__:summary_average_speeds:120 - trip avg 0:00:14.052910
2025-01-16 16:05:20.619 | INFO     | __main__:summary_average_speeds:154 - rt_stop_times summary speed averaging for ['2024-03-13'] execution time: 0:00:23.391635
2025-01-16 16:05:34.034 | INFO     | __main__:summary_average_speeds:120 - trip avg 0:00:13.328255
2025-01-16 16:05:43.981 | INFO     | __main__:summary_average_speeds:154 - rt_stop_times summary speed averaging for ['2024-04-17'] execution time: 0:00:23.274450
2025-01-16 16:05:56.572 | INFO     | __main__:summary_average_speeds:120 - trip avg 0:00:12.484715
2025-01-16 16:06:06.317 | INFO     | __main__:summary_average_speeds:154 - rt_stop_times summary speed averaging for ['2024-05-22'] execution time: 0:00:22.229829
2025-01-16 16:06:17.425 | INFO     | __main__:summary_average_speeds:120 - trip avg 0:00:11.002452
2025-01-16 16:06:25.857 | INFO     | __main__:summary_average_speeds:154 - rt_stop_times summary speed averaging for ['2024-06-12'] execution time: 0:00:19.433568
2025-01-16 16:06:38.063 | INFO     | __main__:summary_average_speeds:120 - trip avg 0:00:12.129066
2025-01-16 16:06:46.950 | INFO     | __main__:summary_average_speeds:154 - rt_stop_times summary speed averaging for ['2024-07-17'] execution time: 0:00:21.016595
2025-01-16 16:06:59.293 | INFO     | __main__:summary_average_speeds:120 - trip avg 0:00:12.254732
2025-01-16 16:07:08.575 | INFO     | __main__:summary_average_speeds:154 - rt_stop_times summary speed averaging for ['2024-08-14'] execution time: 0:00:21.535979
2025-01-16 16:07:21.188 | INFO     | __main__:summary_average_speeds:120 - trip avg 0:00:12.529217
2025-01-16 16:07:30.842 | INFO     | __main__:summary_average_speeds:154 - rt_stop_times summary speed averaging for ['2024-09-18'] execution time: 0:00:22.183636
2025-01-16 16:07:43.077 | INFO     | __main__:summary_average_speeds:120 - trip avg 0:00:12.145614
2025-01-16 16:07:52.741 | INFO     | __main__:summary_average_speeds:154 - rt_stop_times summary speed averaging for ['2024-10-16'] execution time: 0:00:21.809547
2025-01-16 16:08:06.064 | INFO     | __main__:summary_average_speeds:120 - trip avg 0:00:13.208644
2025-01-16 16:08:16.431 | INFO     | __main__:summary_average_speeds:154 - rt_stop_times summary speed averaging for ['2024-11-13'] execution time: 0:00:23.576042
2025-01-16 16:08:29.763 | INFO     | __main__:summary_average_speeds:120 - trip avg 0:00:13.232394
2025-01-16 16:08:40.304 | INFO     | __main__:summary_average_speeds:154 - rt_stop_times summary speed averaging for ['2024-12-11'] execution time: 0:00:23.773742
2025-01-16 16:08:52.689 | INFO     | __main__:summary_average_speeds:120 - trip avg 0:00:12.282962
2025-01-16 16:09:03.966 | INFO     | __main__:summary_average_speeds:154 - rt_stop_times summary speed averaging for ['2023-03-15'] execution time: 0:00:23.560709
2025-01-16 16:09:16.346 | INFO     | __main__:summary_average_speeds:120 - trip avg 0:00:12.293681
2025-01-16 16:09:27.403 | INFO     | __main__:summary_average_speeds:154 - rt_stop_times summary speed averaging for ['2023-04-12'] execution time: 0:00:23.350808
2025-01-16 16:09:39.044 | INFO     | __main__:summary_average_speeds:120 - trip avg 0:00:11.520841
2025-01-16 16:09:49.899 | INFO     | __main__:summary_average_speeds:154 - rt_stop_times summary speed averaging for ['2023-05-17'] execution time: 0:00:22.376414
2025-01-16 16:10:01.160 | INFO     | __main__:summary_average_speeds:120 - trip avg 0:00:11.178880
2025-01-16 16:10:11.350 | INFO     | __main__:summary_average_speeds:154 - rt_stop_times summary speed averaging for ['2023-06-14'] execution time: 0:00:21.369181
2025-01-16 16:10:23.073 | INFO     | __main__:summary_average_speeds:120 - trip avg 0:00:11.634097
2025-01-16 16:10:33.139 | INFO     | __main__:summary_average_speeds:154 - rt_stop_times summary speed averaging for ['2023-07-12'] execution time: 0:00:21.699396
2025-01-16 16:10:45.143 | INFO     | __main__:summary_average_speeds:120 - trip avg 0:00:11.916611
2025-01-16 16:10:56.045 | INFO     | __main__:summary_average_speeds:154 - rt_stop_times summary speed averaging for ['2023-08-15'] execution time: 0:00:22.818622
2025-01-16 16:11:07.561 | INFO     | __main__:summary_average_speeds:120 - trip avg 0:00:11.420412
2025-01-16 16:11:18.107 | INFO     | __main__:summary_average_speeds:154 - rt_stop_times summary speed averaging for ['2023-09-13'] execution time: 0:00:21.966925
2025-01-16 16:11:30.453 | INFO     | __main__:summary_average_speeds:120 - trip avg 0:00:12.253862
2025-01-16 16:11:41.081 | INFO     | __main__:summary_average_speeds:154 - rt_stop_times summary speed averaging for ['2023-10-11'] execution time: 0:00:22.881764
2025-01-16 16:11:53.690 | INFO     | __main__:summary_average_speeds:120 - trip avg 0:00:12.516304
2025-01-16 16:12:04.782 | INFO     | __main__:summary_average_speeds:154 - rt_stop_times summary speed averaging for ['2023-11-15'] execution time: 0:00:23.608095
2025-01-16 16:12:17.336 | INFO     | __main__:summary_average_speeds:120 - trip avg 0:00:12.461608
2025-01-16 16:12:27.033 | INFO     | __main__:summary_average_speeds:154 - rt_stop_times summary speed averaging for ['2023-12-13'] execution time: 0:00:22.158792
2025-01-16 16:12:38.972 | INFO     | __main__:summary_average_speeds:120 - trip avg 0:00:11.817331
2025-01-16 16:12:48.760 | INFO     | __main__:summary_average_speeds:154 - rt_stop_times summary speed averaging for ['2024-10-14'] execution time: 0:00:21.605632
2025-01-16 16:13:00.707 | INFO     | __main__:summary_average_speeds:120 - trip avg 0:00:11.855366
2025-01-16 16:13:10.306 | INFO     | __main__:summary_average_speeds:154 - rt_stop_times summary speed averaging for ['2024-10-15'] execution time: 0:00:21.454589
2025-01-16 16:13:22.517 | INFO     | __main__:summary_average_speeds:120 - trip avg 0:00:12.118255
2025-01-16 16:13:32.147 | INFO     | __main__:summary_average_speeds:154 - rt_stop_times summary speed averaging for ['2024-10-17'] execution time: 0:00:21.748474
2025-01-16 16:13:44.222 | INFO     | __main__:summary_average_speeds:120 - trip avg 0:00:11.973277
2025-01-16 16:13:54.036 | INFO     | __main__:summary_average_speeds:154 - rt_stop_times summary speed averaging for ['2024-10-18'] execution time: 0:00:21.787478
2025-01-16 16:14:03.231 | INFO     | __main__:summary_average_speeds:120 - trip avg 0:00:09.096869
2025-01-16 16:14:10.890 | INFO     | __main__:summary_average_speeds:154 - rt_stop_times summary speed averaging for ['2024-10-19'] execution time: 0:00:16.755838
2025-01-16 16:14:19.475 | INFO     | __main__:summary_average_speeds:120 - trip avg 0:00:08.520944
2025-01-16 16:14:27.037 | INFO     | __main__:summary_average_speeds:154 - rt_stop_times summary speed averaging for ['2024-10-20'] execution time: 0:00:16.082530
2025-01-16 16:22:23.209 | INFO     | __main__:summary_average_speeds:120 - trip avg 0:00:15.830816
2025-01-16 16:22:35.360 | INFO     | __main__:summary_average_speeds:154 - rt_stop_times summary speed averaging for ['2024-04-15'] execution time: 0:00:27.982591
2025-01-16 16:22:49.048 | INFO     | __main__:summary_average_speeds:120 - trip avg 0:00:13.587776
2025-01-16 16:23:00.716 | INFO     | __main__:summary_average_speeds:154 - rt_stop_times summary speed averaging for ['2024-04-16'] execution time: 0:00:25.255428
2025-01-16 16:23:14.773 | INFO     | __main__:summary_average_speeds:120 - trip avg 0:00:13.934353
2025-01-16 16:23:24.388 | INFO     | __main__:summary_average_speeds:154 - rt_stop_times summary speed averaging for ['2024-04-18'] execution time: 0:00:23.549288
2025-01-16 16:23:36.612 | INFO     | __main__:summary_average_speeds:120 - trip avg 0:00:12.119526
2025-01-16 16:23:46.011 | INFO     | __main__:summary_average_speeds:154 - rt_stop_times summary speed averaging for ['2024-04-19'] execution time: 0:00:21.518818
2025-01-16 16:23:54.762 | INFO     | __main__:summary_average_speeds:120 - trip avg 0:00:08.666832
2025-01-16 16:24:02.242 | INFO     | __main__:summary_average_speeds:154 - rt_stop_times summary speed averaging for ['2024-04-20'] execution time: 0:00:16.145971
2025-01-16 16:24:11.687 | INFO     | __main__:summary_average_speeds:120 - trip avg 0:00:09.381356
2025-01-16 16:24:19.204 | INFO     | __main__:summary_average_speeds:154 - rt_stop_times summary speed averaging for ['2024-04-21'] execution time: 0:00:16.898038
2025-01-16 16:24:31.946 | INFO     | __main__:summary_average_speeds:120 - trip avg 0:00:12.679766
2025-01-16 16:24:43.239 | INFO     | __main__:summary_average_speeds:154 - rt_stop_times summary speed averaging for ['2023-10-09'] execution time: 0:00:23.972403
2025-01-16 16:24:57.759 | INFO     | __main__:summary_average_speeds:120 - trip avg 0:00:14.395392
2025-01-16 16:25:10.122 | INFO     | __main__:summary_average_speeds:154 - rt_stop_times summary speed averaging for ['2023-10-10'] execution time: 0:00:26.758428
2025-01-16 16:25:22.503 | INFO     | __main__:summary_average_speeds:120 - trip avg 0:00:12.292461
2025-01-16 16:25:33.968 | INFO     | __main__:summary_average_speeds:154 - rt_stop_times summary speed averaging for ['2023-10-12'] execution time: 0:00:23.756984
2025-01-16 16:25:46.305 | INFO     | __main__:summary_average_speeds:120 - trip avg 0:00:12.247253
2025-01-16 16:25:57.723 | INFO     | __main__:summary_average_speeds:154 - rt_stop_times summary speed averaging for ['2023-10-13'] execution time: 0:00:23.665107
2025-01-16 16:26:08.382 | INFO     | __main__:summary_average_speeds:120 - trip avg 0:00:10.573562
2025-01-16 16:26:19.198 | INFO     | __main__:summary_average_speeds:154 - rt_stop_times summary speed averaging for ['2023-10-14'] execution time: 0:00:21.388992
2025-01-16 16:26:27.808 | INFO     | __main__:summary_average_speeds:120 - trip avg 0:00:08.541491
2025-01-16 16:26:36.529 | INFO     | __main__:summary_average_speeds:154 - rt_stop_times summary speed averaging for ['2023-10-15'] execution time: 0:00:17.262397
2025-01-16 16:26:48.305 | INFO     | __main__:summary_average_speeds:120 - trip avg 0:00:11.712182
2025-01-16 16:26:59.835 | INFO     | __main__:summary_average_speeds:154 - rt_stop_times summary speed averaging for ['2023-04-10'] execution time: 0:00:23.242696
2025-01-16 16:27:12.344 | INFO     | __main__:summary_average_speeds:120 - trip avg 0:00:12.418244
2025-01-16 16:27:24.277 | INFO     | __main__:summary_average_speeds:154 - rt_stop_times summary speed averaging for ['2023-04-11'] execution time: 0:00:24.351473
2025-01-16 16:27:36.863 | INFO     | __main__:summary_average_speeds:120 - trip avg 0:00:12.501083
2025-01-16 16:27:48.867 | INFO     | __main__:summary_average_speeds:154 - rt_stop_times summary speed averaging for ['2023-04-13'] execution time: 0:00:24.505543
2025-01-16 16:28:02.931 | INFO     | __main__:summary_average_speeds:120 - trip avg 0:00:13.978393
2025-01-16 16:28:14.047 | INFO     | __main__:summary_average_speeds:154 - rt_stop_times summary speed averaging for ['2023-04-14'] execution time: 0:00:25.093847
2025-01-16 16:28:22.438 | INFO     | __main__:summary_average_speeds:120 - trip avg 0:00:08.302166
2025-01-16 16:28:31.739 | INFO     | __main__:summary_average_speeds:154 - rt_stop_times summary speed averaging for ['2023-04-15'] execution time: 0:00:17.603240
2025-01-16 16:28:40.309 | INFO     | __main__:summary_average_speeds:120 - trip avg 0:00:08.508140
2025-01-16 16:28:49.151 | INFO     | __main__:summary_average_speeds:154 - rt_stop_times summary speed averaging for ['2023-04-16'] execution time: 0:00:17.350031
<<<<<<< HEAD
2025-01-21 17:41:50.589 | INFO     | __main__:segment_averages:187 - stop_segments segment averaging for ['2025-01-15'] execution time: 0:01:25.846519
2025-01-21 18:38:00.086 | INFO     | __main__:summary_average_speeds:120 - trip avg 0:00:16.108454
2025-01-21 18:38:13.628 | INFO     | __main__:summary_average_speeds:155 - rt_stop_times summary speed averaging for ['2025-01-15'] execution time: 0:00:29.651019
2025-01-21 18:57:59.637 | INFO     | average_segment_speeds:segment_averages_detail:251 - speedmap_segments detailed segment averaging for ['2025-01-15'] execution time: 0:06:11.080021
2025-01-21 19:03:28.422 | INFO     | average_segment_speeds:segment_averages:187 - speedmap_segments segment averaging for ['2025-01-15'] execution time: 0:05:28.685950
2025-01-21 19:08:11.751 | INFO     | average_segment_speeds:segment_averages:187 - speedmap_segments segment averaging for ['2025-01-15'] execution time: 0:04:43.2400262025-02-12 10:11:30.775 | INFO     | __main__:segment_averages:187 - stop_segments segment averaging for ['2025-01-15'] execution time: 0:01:27.273686
2025-02-17 16:14:49.090 | INFO     | __main__:segment_averages:187 - stop_segments segment averaging for ['2025-01-15'] execution time: 0:04:09.190074
2025-02-17 17:06:27.731 | INFO     | __main__:summary_average_speeds:120 - trip avg 0:00:42.397680
2025-02-17 17:06:41.442 | INFO     | __main__:summary_average_speeds:154 - rt_stop_times summary speed averaging for ['2025-01-15'] execution time: 0:00:56.108740
2025-02-17 17:29:14.232 | INFO     | average_segment_speeds:segment_averages_detail:251 - speedmap_segments detailed segment averaging for ['2025-01-15'] execution time: 0:07:18.566542
2025-02-17 17:35:34.968 | INFO     | average_segment_speeds:segment_averages:187 - speedmap_segments segment averaging for ['2025-01-15'] execution time: 0:06:20.571001
2025-02-17 17:40:44.506 | INFO     | average_segment_speeds:segment_averages:187 - speedmap_segments segment averaging for ['2025-01-15'] execution time: 0:05:09.226820
2025-02-17 22:05:29.348 | INFO     | __main__:segment_averages:187 - stop_segments segment averaging for ['2025-02-12'] execution time: 0:04:02.158209
2025-02-17 23:05:24.574 | INFO     | __main__:summary_average_speeds:120 - trip avg 0:00:43.132005
2025-02-17 23:05:36.715 | INFO     | __main__:summary_average_speeds:154 - rt_stop_times summary speed averaging for ['2025-02-12'] execution time: 0:00:55.273592
2025-02-17 23:29:04.650 | INFO     | average_segment_speeds:segment_averages_detail:251 - speedmap_segments detailed segment averaging for ['2025-02-12'] execution time: 0:07:29.215576
2025-02-17 23:35:28.372 | INFO     | average_segment_speeds:segment_averages:187 - speedmap_segments segment averaging for ['2025-02-12'] execution time: 0:06:23.467524
2025-02-17 23:40:36.520 | INFO     | average_segment_speeds:segment_averages:187 - speedmap_segments segment averaging for ['2025-02-12'] execution time: 0:05:07.934255
=======
2025-01-21 16:31:27.163 | INFO     | __main__:summary_average_speeds:120 - trip avg 0:00:17.106380
2025-01-21 16:31:41.624 | INFO     | __main__:summary_average_speeds:154 - rt_stop_times summary speed averaging for ['2024-12-11'] execution time: 0:00:31.567351
2025-01-21 16:32:04.052 | INFO     | __main__:summary_average_speeds:120 - trip avg 0:00:22.327037
2025-01-21 16:32:17.670 | INFO     | __main__:summary_average_speeds:154 - rt_stop_times summary speed averaging for ['2024-11-13'] execution time: 0:00:35.944913
>>>>>>> f3660d36
<|MERGE_RESOLUTION|>--- conflicted
+++ resolved
@@ -678,7 +678,6 @@
 2025-01-16 16:28:31.739 | INFO     | __main__:summary_average_speeds:154 - rt_stop_times summary speed averaging for ['2023-04-15'] execution time: 0:00:17.603240
 2025-01-16 16:28:40.309 | INFO     | __main__:summary_average_speeds:120 - trip avg 0:00:08.508140
 2025-01-16 16:28:49.151 | INFO     | __main__:summary_average_speeds:154 - rt_stop_times summary speed averaging for ['2023-04-16'] execution time: 0:00:17.350031
-<<<<<<< HEAD
 2025-01-21 17:41:50.589 | INFO     | __main__:segment_averages:187 - stop_segments segment averaging for ['2025-01-15'] execution time: 0:01:25.846519
 2025-01-21 18:38:00.086 | INFO     | __main__:summary_average_speeds:120 - trip avg 0:00:16.108454
 2025-01-21 18:38:13.628 | INFO     | __main__:summary_average_speeds:155 - rt_stop_times summary speed averaging for ['2025-01-15'] execution time: 0:00:29.651019
@@ -697,9 +696,7 @@
 2025-02-17 23:29:04.650 | INFO     | average_segment_speeds:segment_averages_detail:251 - speedmap_segments detailed segment averaging for ['2025-02-12'] execution time: 0:07:29.215576
 2025-02-17 23:35:28.372 | INFO     | average_segment_speeds:segment_averages:187 - speedmap_segments segment averaging for ['2025-02-12'] execution time: 0:06:23.467524
 2025-02-17 23:40:36.520 | INFO     | average_segment_speeds:segment_averages:187 - speedmap_segments segment averaging for ['2025-02-12'] execution time: 0:05:07.934255
-=======
 2025-01-21 16:31:27.163 | INFO     | __main__:summary_average_speeds:120 - trip avg 0:00:17.106380
 2025-01-21 16:31:41.624 | INFO     | __main__:summary_average_speeds:154 - rt_stop_times summary speed averaging for ['2024-12-11'] execution time: 0:00:31.567351
 2025-01-21 16:32:04.052 | INFO     | __main__:summary_average_speeds:120 - trip avg 0:00:22.327037
-2025-01-21 16:32:17.670 | INFO     | __main__:summary_average_speeds:154 - rt_stop_times summary speed averaging for ['2024-11-13'] execution time: 0:00:35.944913
->>>>>>> f3660d36
+2025-01-21 16:32:17.670 | INFO     | __main__:summary_average_speeds:154 - rt_stop_times summary speed averaging for ['2024-11-13'] execution time: 0:00:35.944913