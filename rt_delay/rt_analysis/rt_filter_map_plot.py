--- conflicted
+++ resolved
@@ -262,7 +262,7 @@
     
     def segment_speed_map(self, segments = 'stops', how = 'low_speeds',
                           colorscale = ZERO_THIRTY_COLORSCALE, size = [900, 550],
-                         no_title = False, corridor = False, show_shn = False):
+                         no_title = False, corridor = False):
         ''' Generate a map of segment speeds aggregated across all trips for each shape, either as averages
         or 20th percentile speeds.
         
@@ -270,9 +270,7 @@
         how: 'average', 'low_speeds' (20%ile)
         colorscale: branca.colormap
         size: [x, y]
-        no_title: bool, don't show title
-        corridor: bool, show corridor (must be added first)
-        show_shn: bool, show state highway network
+        
         '''
         assert segments in ['stops', 'detailed']
         assert how in ['average', 'low_speeds']
@@ -354,12 +352,12 @@
             export_path = f'{GCS_FILE_PATH}segment_speed_views/'
             if self._time_only_filter and self.filter_period in ['AM_Peak', 'PM_Peak', 'Midday', 'All_Day']:
                 shared_utils.utils.geoparquet_gcs_export(all_stop_speeds, export_path, gcs_filename)
-        self.speed_map_params = (how, colorscale, size, no_title, corridor, show_shn)
+        self.speed_map_params = (how, colorscale, size, no_title, corridor)
         return self._show_speed_map()
     
     def _show_speed_map(self):
         
-        how, colorscale, size, no_title, corridor, show_shn = self.speed_map_params
+        how, colorscale, size, no_title, corridor = self.speed_map_params
         gdf = self.stop_segment_speed_view.copy()
         # essential here for reasonable map size!
         gdf = gdf >> distinct(_.shape_id, _.stop_sequence, _keep_all=True)
@@ -376,15 +374,9 @@
         how_speed_col = {'average': 'avg_mph', 'low_speeds': '_20p_mph'}
         how_formatted = {'average': 'Average', 'low_speeds': '20th Percentile'}
         
-<<<<<<< HEAD
-        gdf = gdf[gdf[how_speed_col[how]] > 0.0] # remove any rounding error zero mph speeds
-        # avoid div by 0 "inf time" error, rare, only 1 obs for all of LA Metro...
-
-=======
         # filter out 0's in distance, speed-- issue arises from rounding error
         gdf = (gdf >> filter(_.miles_from_last > 0, _._20p_mph > 0, _.avg_mph > 0))
         
->>>>>>> 0bb00a27
         gdf['time_formatted'] = (gdf.miles_from_last / gdf[how_speed_col[how]]) * 60**2 #seconds
         gdf['time_formatted'] = gdf['time_formatted'].apply(lambda x: f'{int(x)//60}' + f':{int(x)%60:02}')
 
@@ -419,11 +411,7 @@
             title = f"{name} {how_formatted[how]} Vehicle Speeds Between Stops{self.filter_formatted}"
         colorscale.caption = "Speed (miles per hour)"
         style_dict = {'opacity': 0, 'fillOpacity': 0.8}
-        if show_shn:
-            shn = gpd.read_parquet(SHN_PATH)
-            m = shn.explore(tiles = 'CartoDB positron', zoom_start = 13, location = centroid)
-        else:
-            m = folium.Map(tiles = 'CartoDB positron', zoom_start = 13, location = centroid)
+
         g = gdf.explore(column=how_speed_col[how],
                         cmap = colorscale,
                         tiles = 'CartoDB positron',
@@ -432,7 +420,7 @@
                         tooltip_kwds = tooltip_dict, popup_kwds = tooltip_dict,
                         highlight_kwds = {'fillColor': '#DD1C77',"fillOpacity": 0.6},
                         width = size[0], height = size[1], zoom_start = 13,
-                        location = centroid, m = m)
+                        location = centroid)
         
         title_html = f"""
          <h3 align="center" style="font-size:20px"><b>{title}</b></h3>
