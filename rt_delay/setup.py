from setuptools import find_packages, setup

setup(
    name="rt_analysis",
    packages=find_packages(),
<<<<<<< HEAD
    version="0.3.1",
=======
    version="0.3.0",
>>>>>>> f4c82133
    description="Module for GTFS-RT transit speed analysis",
    author="Cal-ITP",
    license="Apache",
    include_package_data=True,
    py_modules = ['rt_parser', 'rt_filter_map_plot', 'sccp_tools'],
    package_dir={"rt_delay": "rt_analysis"}
)<|MERGE_RESOLUTION|>--- conflicted
+++ resolved
@@ -3,11 +3,7 @@
 setup(
     name="rt_analysis",
     packages=find_packages(),
-<<<<<<< HEAD
     version="0.3.1",
-=======
-    version="0.3.0",
->>>>>>> f4c82133
     description="Module for GTFS-RT transit speed analysis",
     author="Cal-ITP",
     license="Apache",
