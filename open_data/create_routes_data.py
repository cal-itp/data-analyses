--- conflicted
+++ resolved
@@ -10,15 +10,8 @@
 import numpy as np 
 
 import open_data_utils
-<<<<<<< HEAD
-from calitp_data_analysis import geography_utils
-from calitp_data_analysis import utils
 from shared_utils import portfolio_utils, publish_utils, shared_data
-=======
-from calitp_data_analysis.geography_utils import WGS84
 from calitp_data_analysis import utils, geography_utils
-from shared_utils import portfolio_utils, publish_utils
->>>>>>> 1c9f0306
 from segment_speed_utils import helpers
 from update_vars import analysis_date, TRAFFIC_OPS_GCS, AH_TEST
 
@@ -193,8 +186,6 @@
     gdf = gdf.assign(
         pct_route_on_hwy=(gdf.geometry.length / gdf.route_length_feet).round(3) * 100,
     )
-<<<<<<< HEAD
-
     # Subset
     gdf2 = gdf[
         [
@@ -215,20 +206,12 @@
     gdf2.district = gdf2.district.fillna(0).astype(int)
     
     gdf2 = gdf2.rename(
-=======
-    
-    gdf = gdf.rename(
->>>>>>> 1c9f0306
         columns={
             "pct_route_on_hwy": "pct_route_on_hwy_across_districts",
             "district": "shn_districts",
         }
     )
-<<<<<<< HEAD
-    return gdf2
-=======
     return gdf
->>>>>>> 1c9f0306
 
 def group_route_district(df: pd.DataFrame, pct_route_on_hwy_agg: str) -> pd.DataFrame:
     """
@@ -249,14 +232,11 @@
                 "route_type",
                 "shape_id",
                 "route_name_used",
-<<<<<<< HEAD
-=======
                 "name",
                 "base64_url",
                 "organization_source_record_id",
                 "organization_name",
                 "caltrans_district",
->>>>>>> 1c9f0306
             ],
             as_index=False,
         )[["shn_route", "shn_districts", "pct_route_on_hwy_across_districts"]]
@@ -278,15 +258,7 @@
     
     return agg1
 
-<<<<<<< HEAD
-def add_shn_information(gdf: gpd.GeoDataFrame, buffer_amt: int) -> pd.DataFrame:
-=======
-def create_on_shs_column(df):
-    df["on_shs"] = np.where((df["pct_route_on_hwy_across_districts"].isna()) | (df["pct_route_on_hwy_across_districts"] == 0), "N", "Y")
-    return df
-
 def add_shn_information(gdf: gpd.GeoDataFrame, buffer_amt:int) -> pd.DataFrame:
->>>>>>> 1c9f0306
     """
     Prepare the gdf to join with the existing transit_routes
     dataframe that is published on the Open Data Portal
@@ -294,12 +266,7 @@
     # Drop duplicates
     gdf = gdf.drop_duplicates()
     # Overlay
-<<<<<<< HEAD
     intersecting = routes_shn_intersection(gdf, buffer_amt)
-=======
-    intersecting = routes_shn_intersection(gdf, buffer_amt, "ct_district_route")
-    
->>>>>>> 1c9f0306
     # Group the dataframe so that one route only has one
     # row instead of multiple rows after finding its
     # intersection with any SHN routes.
@@ -312,7 +279,6 @@
     
     # Add yes/no column to signify if a transit route intersects
     # with a SHN route
-<<<<<<< HEAD
     agg1["on_shs"] = np.where(agg1["pct_route_on_hwy_across_districts"] == 0, "N", "Y")
 
     # Clean up rows that are tagged as "on_shs==N" but still have values
@@ -336,14 +302,12 @@
         ],
         how="left",
     )
-=======
     m1 = create_on_shs_column(m1)
 
     # Clean up rows that are tagged as "on_shs==N" but still have values
     # that appear. 
     m1.loc[(m1['on_shs'] == "N") & (m1['shn_districts'] != "0"), 
                         ['shn_districts', 'shn_route']] = np.nan
->>>>>>> 1c9f0306
     return m1
 
 def finalize_export_df(df: gpd.GeoDataFrame) -> gpd.GeoDataFrame:
@@ -356,15 +320,12 @@
         'route_id', 'route_type', 'route_name_used']
     shape_cols = ['shape_id', 'n_trips']
     agency_ids = ['base64_url']
-<<<<<<< HEAD
     shn_cols = ["shn_route","on_shs","shn_districts","pct_route_on_hwy_across_districts"]
     col_order = route_cols + shape_cols + agency_ids + shn_cols + ['geometry']
-    # col_order = route_cols + shape_cols + agency_ids + ['geometry']
-=======
+    
     #shn_cols = ["shn_route","on_shs","shn_districts","pct_route_on_hwy_across_districts"]
     # col_order = route_cols + shape_cols + agency_ids + shn_cols + ['geometry']
     col_order = route_cols + shape_cols + agency_ids + ['geometry']
->>>>>>> 1c9f0306
     df2 = (df[col_order]
            .reindex(columns = col_order)
            .rename(columns = open_data_utils.STANDARDIZED_COLUMNS_DICT)
@@ -374,10 +335,6 @@
     return df2
 
 if __name__ == "__main__":
-<<<<<<< HEAD
-    
-=======
->>>>>>> 1c9f0306
     SHN_HWY_BUFFER_FEET = 50
     time0 = datetime.datetime.now()
     # Make an operator-feed level file (this is published)    
@@ -391,22 +348,20 @@
     # the export/ folder contains the patched versions of the routes
     utils.geoparquet_gcs_export(
         routes,
-        AH_TEST,
+        TRAFFIC_OPS_GCS,
         f"ca_transit_routes_{analysis_date}"
     )
     
     published_routes = patch_previous_dates(
         routes, 
         analysis_date,
-<<<<<<< HEAD
-    ).pipe(add_shn_information, SHN_HWY_BUFFER_FEET).pipe(finalize_export_df) 
-=======
     ).pipe(finalize_export_df)
->>>>>>> 1c9f0306
+    # Amanda, not sure if we want to run this in mid August
+    #.pipe(add_shn_information, SHN_HWY_BUFFER_FEET).pipe(finalize_export_df)
         
     utils.geoparquet_gcs_export(
         published_routes, 
-        AH_TEST, 
+        TRAFFIC_OPS_GCS, 
         "ca_transit_routes"
     )
     print(f"ca_transit_routes saved to {AH_TEST}")
